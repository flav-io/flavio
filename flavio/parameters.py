--- conflicted
+++ resolved
@@ -5,13 +5,14 @@
 
 default_parameters = Constraints()
 
+f = pkgutil.get_data('flavio', 'data/parameters.yml')
+parameters = yaml.load(f)
 
-<<<<<<< HEAD
 def _read_yaml_object(obj):
     parameters = yaml.load(obj)
     for parameter_name, value in parameters.items():
         p = Parameter(parameter_name)
-        p.set_constraint(value)
+    default_parameters.set_constraint(parameter_name, value)
 
 def read_file(filename):
     """Read parameter values from a YAML file."""
@@ -146,9 +147,4 @@
 _read_yaml_object(pkgutil.get_data('flavio', 'data/parameters.yml'))
 
 ## Read the parameters from the default PDG data file
-read_pdg(2015)
-=======
-for parameter_name, value in parameters.items():
-    p = Parameter(parameter_name)
-    default_parameters.set_constraint(parameter_name, value)
->>>>>>> 7de5d0bc
+read_pdg(2015)