import numpy as np
import re
from .config import config

def _is_number(s):
    try:
        float(s)
        return True
    except ValueError:
        return False


class NamedInstanceClass(object):
   """Base class for classes that have named instances that can be accessed
   by their name.

   Parameters
   ----------
    - name: string

   Methods
   -------
    - del_instance(name)
        Delete an instance
    - get_instance(name)
        Delete an instance
    - set_description(description)
        Set the description
    - get_description(description)
        Get the description
   """

   def __init__(self, name):
      if not hasattr(self.__class__, '_instances'):
          self.__class__._instances = {}
      if name in self.__class__._instances.keys():
          raise ValueError("The instance " + name + " of " + str(self.__class__) + " already exists")
      self.__class__._instances[name] = self
      self.name = name
      self.description = 'No description available.'

   @classmethod
   def get_instance(cls, name):
      return cls._instances[name]

   @classmethod
   def del_instance(cls, name):
      del cls._instances[name]

   def set_description(self, description):
      self.description = description

   def get_description(self):
      return self.description



########## Parameter Class ##########
class Parameter(NamedInstanceClass):

   @classmethod
   def get_central_all(cls):
      """Return the central values of all parameters."""
      return {k: i.get_central() for k, i in cls._instances.items()}

   @classmethod
   def get_random_all(cls):
      """Return random values for all parameters."""
      return {k: i.get_random() for k, i in cls._instances.items()}

   def __init__(self, name):
      super().__init__(name)
      self._constraints_list = []

   def add_constraint(self, constraint):
      if not self._constraints_list:
         self._constraints_list.append(constraint)
      else:
         if self._constraints_list[0].central_value == constraint.central_value:
            self._constraints_list.append(constraint)
         else:
            raise ValueError("The central values of all constraints on one parameter should be equal!")

   def remove_constraints(self):
      self._constraints_list = []

   def get_central(self):
      if not self._constraints_list:
           raise ValueError('No constraints applied to parameter ' + self.name)
      else:
         return self._constraints_list[0].central_value

   def get_random(self, size=None):
      c = self.get_central()
      r = [u.get_random(size) - c for u in self._constraints_list]
      return np.sum(r, axis=0) + c

   def set_constraint(self, constraint_string):
      pds = constraints_from_string(constraint_string)
      self.remove_constraints()
      for pd in pds:
          self.add_constraint(pd)



########## ProbabilityDistribution Class ##########
class ProbabilityDistribution(object):
   """Common base class for all probability distributions"""

   def __init__(self, central_value):
      self.central_value = central_value

   def get_central(self):
      return self.central_value



class DeltaDistribution(ProbabilityDistribution):

   def __init__(self, central_value):
      super().__init__(central_value)

   def get_random(self, size=None):
      if size is None:
          return self.central_value
      else:
          return self.central_value * np.ones(size)

class NormalDistribution(ProbabilityDistribution):

   def __init__(self, central_value, standard_deviation):
      super().__init__(central_value)
      self.standard_deviation = standard_deviation

   def get_random(self, size=None):
      return np.random.normal(self.central_value, self.standard_deviation, size)

class AsymmetricNormalDistribution(ProbabilityDistribution):

   def __init__(self, central_value, right_deviation, left_deviation):
      super().__init__(central_value)
      if right_deviation < 0 or left_deviation < 0:
          raise ValueError("Left and right standard deviations must be positive numbers")
      self.right_deviation = right_deviation
      self.left_deviation = left_deviation

   def get_random(self, size=None):
        r = np.random.uniform()
        a = abs(self.left_deviation/(self.right_deviation+self.left_deviation))
        if  r > a:
            x = abs(np.random.normal(0,self.right_deviation))
            return self.central_value + x
        else:
            x = abs(np.random.normal(0,self.left_deviation))
            return self.central_value - x

class MultivariateNormalDistribution(ProbabilityDistribution):

   def __init__(self, central_value, covariance):
      super().__init__(central_value)
      self.covariance = covariance

   def get_random(self, size=None):
      return np.random.multivariate_normal(self.central_value, self.covariance, size)



########## Observable Class ##########
class Observable(NamedInstanceClass):
   """An Observable is something that can be measured experimentally and
   predicted theoretically."""

   def __init__(self, name, arguments=None):
      super().__init__(name)
      self.arguments = arguments
      self.prediction = None

   def set_prediction(self, prediction):
      self.prediction = prediction

   def prediction_central(self, wc_obj, *args, **kwargs):
      return self.prediction.get_central(wc_obj, *args, **kwargs)


########## AuxiliaryQuantity Class ##########
class AuxiliaryQuantity(NamedInstanceClass):
   """An auxiliary quantity is something that can be computed theoretically but
   not measured directly, e.g. some sub-contribution to an amplitude or a form
   factor."""

   def __init__(self, name, arguments=None):
      super().__init__(name)
      self.arguments = arguments

   def get_implementation(self):
      try:
          implementation_name = config['implementation'][self.name]
      except KeyError:
          raise KeyError("No implementation specified for auxiliary quantity " + self.name)
      return Implementation.get_instance(implementation_name)

   def prediction_central(self, wc_obj, *args, **kwargs):
      implementation = self.get_implementation()
      return implementation.get_central(wc_obj, *args, **kwargs)



########## Prediction Class ##########
class Prediction(object):
   """A prediction is the theoretical prediction for an observable."""

   def __init__(self, observable, function):
<<<<<<< HEAD
      if observable not in Observable._instances.keys():
=======
      try:
          Observable.get_instance(observable)
      except KeyError:
>>>>>>> 4e2ec933
          raise ValueError("The observable " + observable + " does not exist")
      self.observable = observable
      self.function = function
      self.observable_obj = Observable.get_instance(observable)
      self.observable_obj.set_prediction(self)

   def get_central(self, wc_obj, *args, **kwargs):
      par_dict = Parameter.get_central_all()
      return self.function(wc_obj, par_dict, *args, **kwargs)
<<<<<<< HEAD
=======


########## Implementation Class ##########
class Implementation(NamedInstanceClass):
   """An implementation is the theoretical prediction for an auxiliary
   quantity."""

   @classmethod
   def show_all(cls):
      all_dict = {}
      for name in cls._instances:
          inst = cls.get_instance(name)
          quant = inst.quantity
          descr = inst.get_description()
          all_dict[quant] = {name: descr}
      return all_dict

   def __init__(self, name, quantity, function):
      super().__init__(name)
      try:
          AuxiliaryQuantity.get_instance(quantity)
      except KeyError:
          raise ValueError("The quantity " + quantity + " does not exist")
      self.quantity = quantity
      self.function = function
      self.quantity_obj = AuxiliaryQuantity.get_instance(quantity)

   def get_central(self, wc_obj, *args, **kwargs):
      par_dict = Parameter.get_central_all()
      return self.function(wc_obj, par_dict, *args, **kwargs)
>>>>>>> 4e2ec933



# Auxiliary functions


def constraints_from_string(constraint_string):
    """Convert a string like '1.67(3)(5)' or '1.67+-0.03+-0.05' to a list
    of ProbabilityDistribution instances."""
    try:
        float(constraint_string)
        # if the string represents just a number, return a DeltaDistribution
        return [DeltaDistribution(float(constraint_string))]
    except ValueError:
        pass
    # for strings of the form '1.67(3)(5) 1e-3'
    pattern_brackets = re.compile(r"^\(?\s*(-?\d+\.?\d*)\s*((?:\(\s*\d+\.?\d*\s*\)\s*)+)\)?\s*\*?\s*(?:(?:e|E|1e|1E|10\^)\(?([+-]?\d+)\)?)?$")
    # for strings of the form '(1.67 +- 0.3 +- 0.5) * 1e-3'
    pattern_plusminus = re.compile(r"^\(?\s*(-?\d+\.?\d*)\s*((?:[+-±\\pm]+\s*\d+\.?\d*\s*)+)\)?\s*\*?\s*(?:(?:e|E|1e|1E|10\^)\(?([+-]?\d+)\)?)?$")
    m = pattern_brackets.match(constraint_string)
    if m is None:
        m = pattern_plusminus.match(constraint_string)
    if m is None:
        raise ValueError("Constraint " + constraint_string + " not understood")
    # extracting the central value and overall power of 10
    if m.group(3) is None:
        overall_factor = 1
    else:
        overall_factor = 10**float(m.group(3))
    central_value = m.group(1)
    # number_decimal gives the number of digits after the decimal point
    if len(central_value.split('.')) == 1:
        number_decimal = 0
    else:
        number_decimal = len(central_value.split('.')[1])
    central_value = float(central_value) * overall_factor
    # now, splitting the errors
    error_string = m.group(2)
    pattern_brackets_err = re.compile(r"\(\s*(\d+\.?\d*)\s*\)\s*")
    pattern_symmetric_err = re.compile(r"(?:±|\\pm|\+\-)(\s*\d+\.?\d*)")
    pattern_asymmetric_err = re.compile(r"\+\s*(\d+\.?\d*)\s*\-\s*(\d+\.?\d*)")
    pd = []
    if pattern_brackets_err.match(error_string):
        for err in re.findall(pattern_brackets_err, error_string):
            if not err.isdigit():
                # if isdigit() is false, it means that it is a number
                # with a decimal point (e.g. '1.5'), so no rescaling is necessary
                standard_deviation = float(err)*overall_factor
            else:
                # if the error is just digits, need to rescale it by the
                # appropriate power of 10
                standard_deviation = float(err)*10**(-number_decimal)*overall_factor
            pd.append(NormalDistribution(central_value, standard_deviation))
    elif pattern_symmetric_err.match(error_string) or pattern_asymmetric_err.match(error_string):
        for err in re.findall(pattern_symmetric_err, error_string):
            pd.append(NormalDistribution(central_value, float(err)*overall_factor))
        for err in re.findall(pattern_asymmetric_err, error_string):
            right_err = float(err[0])*overall_factor
            left_err = float(err[1])*overall_factor
            pd.append(AsymmetricNormalDistribution(central_value, right_err, left_err))
    return pd
<|MERGE_RESOLUTION|>--- conflicted
+++ resolved
@@ -1,322 +1,315 @@
-import numpy as np
-import re
-from .config import config
-
-def _is_number(s):
-    try:
-        float(s)
-        return True
-    except ValueError:
-        return False
-
-
-class NamedInstanceClass(object):
-   """Base class for classes that have named instances that can be accessed
-   by their name.
-
-   Parameters
-   ----------
-    - name: string
-
-   Methods
-   -------
-    - del_instance(name)
-        Delete an instance
-    - get_instance(name)
-        Delete an instance
-    - set_description(description)
-        Set the description
-    - get_description(description)
-        Get the description
-   """
-
-   def __init__(self, name):
-      if not hasattr(self.__class__, '_instances'):
-          self.__class__._instances = {}
-      if name in self.__class__._instances.keys():
-          raise ValueError("The instance " + name + " of " + str(self.__class__) + " already exists")
-      self.__class__._instances[name] = self
-      self.name = name
-      self.description = 'No description available.'
-
-   @classmethod
-   def get_instance(cls, name):
-      return cls._instances[name]
-
-   @classmethod
-   def del_instance(cls, name):
-      del cls._instances[name]
-
-   def set_description(self, description):
-      self.description = description
-
-   def get_description(self):
-      return self.description
-
-
-
-########## Parameter Class ##########
-class Parameter(NamedInstanceClass):
-
-   @classmethod
-   def get_central_all(cls):
-      """Return the central values of all parameters."""
-      return {k: i.get_central() for k, i in cls._instances.items()}
-
-   @classmethod
-   def get_random_all(cls):
-      """Return random values for all parameters."""
-      return {k: i.get_random() for k, i in cls._instances.items()}
-
-   def __init__(self, name):
-      super().__init__(name)
-      self._constraints_list = []
-
-   def add_constraint(self, constraint):
-      if not self._constraints_list:
-         self._constraints_list.append(constraint)
-      else:
-         if self._constraints_list[0].central_value == constraint.central_value:
-            self._constraints_list.append(constraint)
-         else:
-            raise ValueError("The central values of all constraints on one parameter should be equal!")
-
-   def remove_constraints(self):
-      self._constraints_list = []
-
-   def get_central(self):
-      if not self._constraints_list:
-           raise ValueError('No constraints applied to parameter ' + self.name)
-      else:
-         return self._constraints_list[0].central_value
-
-   def get_random(self, size=None):
-      c = self.get_central()
-      r = [u.get_random(size) - c for u in self._constraints_list]
-      return np.sum(r, axis=0) + c
-
-   def set_constraint(self, constraint_string):
-      pds = constraints_from_string(constraint_string)
-      self.remove_constraints()
-      for pd in pds:
-          self.add_constraint(pd)
-
-
-
-########## ProbabilityDistribution Class ##########
-class ProbabilityDistribution(object):
-   """Common base class for all probability distributions"""
-
-   def __init__(self, central_value):
-      self.central_value = central_value
-
-   def get_central(self):
-      return self.central_value
-
-
-
-class DeltaDistribution(ProbabilityDistribution):
-
-   def __init__(self, central_value):
-      super().__init__(central_value)
-
-   def get_random(self, size=None):
-      if size is None:
-          return self.central_value
-      else:
-          return self.central_value * np.ones(size)
-
-class NormalDistribution(ProbabilityDistribution):
-
-   def __init__(self, central_value, standard_deviation):
-      super().__init__(central_value)
-      self.standard_deviation = standard_deviation
-
-   def get_random(self, size=None):
-      return np.random.normal(self.central_value, self.standard_deviation, size)
-
-class AsymmetricNormalDistribution(ProbabilityDistribution):
-
-   def __init__(self, central_value, right_deviation, left_deviation):
-      super().__init__(central_value)
-      if right_deviation < 0 or left_deviation < 0:
-          raise ValueError("Left and right standard deviations must be positive numbers")
-      self.right_deviation = right_deviation
-      self.left_deviation = left_deviation
-
-   def get_random(self, size=None):
-        r = np.random.uniform()
-        a = abs(self.left_deviation/(self.right_deviation+self.left_deviation))
-        if  r > a:
-            x = abs(np.random.normal(0,self.right_deviation))
-            return self.central_value + x
-        else:
-            x = abs(np.random.normal(0,self.left_deviation))
-            return self.central_value - x
-
-class MultivariateNormalDistribution(ProbabilityDistribution):
-
-   def __init__(self, central_value, covariance):
-      super().__init__(central_value)
-      self.covariance = covariance
-
-   def get_random(self, size=None):
-      return np.random.multivariate_normal(self.central_value, self.covariance, size)
-
-
-
-########## Observable Class ##########
-class Observable(NamedInstanceClass):
-   """An Observable is something that can be measured experimentally and
-   predicted theoretically."""
-
-   def __init__(self, name, arguments=None):
-      super().__init__(name)
-      self.arguments = arguments
-      self.prediction = None
-
-   def set_prediction(self, prediction):
-      self.prediction = prediction
-
-   def prediction_central(self, wc_obj, *args, **kwargs):
-      return self.prediction.get_central(wc_obj, *args, **kwargs)
-
-
-########## AuxiliaryQuantity Class ##########
-class AuxiliaryQuantity(NamedInstanceClass):
-   """An auxiliary quantity is something that can be computed theoretically but
-   not measured directly, e.g. some sub-contribution to an amplitude or a form
-   factor."""
-
-   def __init__(self, name, arguments=None):
-      super().__init__(name)
-      self.arguments = arguments
-
-   def get_implementation(self):
-      try:
-          implementation_name = config['implementation'][self.name]
-      except KeyError:
-          raise KeyError("No implementation specified for auxiliary quantity " + self.name)
-      return Implementation.get_instance(implementation_name)
-
-   def prediction_central(self, wc_obj, *args, **kwargs):
-      implementation = self.get_implementation()
-      return implementation.get_central(wc_obj, *args, **kwargs)
-
-
-
-########## Prediction Class ##########
-class Prediction(object):
-   """A prediction is the theoretical prediction for an observable."""
-
-   def __init__(self, observable, function):
-<<<<<<< HEAD
-      if observable not in Observable._instances.keys():
-=======
-      try:
-          Observable.get_instance(observable)
-      except KeyError:
->>>>>>> 4e2ec933
-          raise ValueError("The observable " + observable + " does not exist")
-      self.observable = observable
-      self.function = function
-      self.observable_obj = Observable.get_instance(observable)
-      self.observable_obj.set_prediction(self)
-
-   def get_central(self, wc_obj, *args, **kwargs):
-      par_dict = Parameter.get_central_all()
-      return self.function(wc_obj, par_dict, *args, **kwargs)
-<<<<<<< HEAD
-=======
-
-
-########## Implementation Class ##########
-class Implementation(NamedInstanceClass):
-   """An implementation is the theoretical prediction for an auxiliary
-   quantity."""
-
-   @classmethod
-   def show_all(cls):
-      all_dict = {}
-      for name in cls._instances:
-          inst = cls.get_instance(name)
-          quant = inst.quantity
-          descr = inst.get_description()
-          all_dict[quant] = {name: descr}
-      return all_dict
-
-   def __init__(self, name, quantity, function):
-      super().__init__(name)
-      try:
-          AuxiliaryQuantity.get_instance(quantity)
-      except KeyError:
-          raise ValueError("The quantity " + quantity + " does not exist")
-      self.quantity = quantity
-      self.function = function
-      self.quantity_obj = AuxiliaryQuantity.get_instance(quantity)
-
-   def get_central(self, wc_obj, *args, **kwargs):
-      par_dict = Parameter.get_central_all()
-      return self.function(wc_obj, par_dict, *args, **kwargs)
->>>>>>> 4e2ec933
-
-
-
-# Auxiliary functions
-
-
-def constraints_from_string(constraint_string):
-    """Convert a string like '1.67(3)(5)' or '1.67+-0.03+-0.05' to a list
-    of ProbabilityDistribution instances."""
-    try:
-        float(constraint_string)
-        # if the string represents just a number, return a DeltaDistribution
-        return [DeltaDistribution(float(constraint_string))]
-    except ValueError:
-        pass
-    # for strings of the form '1.67(3)(5) 1e-3'
-    pattern_brackets = re.compile(r"^\(?\s*(-?\d+\.?\d*)\s*((?:\(\s*\d+\.?\d*\s*\)\s*)+)\)?\s*\*?\s*(?:(?:e|E|1e|1E|10\^)\(?([+-]?\d+)\)?)?$")
-    # for strings of the form '(1.67 +- 0.3 +- 0.5) * 1e-3'
-    pattern_plusminus = re.compile(r"^\(?\s*(-?\d+\.?\d*)\s*((?:[+-±\\pm]+\s*\d+\.?\d*\s*)+)\)?\s*\*?\s*(?:(?:e|E|1e|1E|10\^)\(?([+-]?\d+)\)?)?$")
-    m = pattern_brackets.match(constraint_string)
-    if m is None:
-        m = pattern_plusminus.match(constraint_string)
-    if m is None:
-        raise ValueError("Constraint " + constraint_string + " not understood")
-    # extracting the central value and overall power of 10
-    if m.group(3) is None:
-        overall_factor = 1
-    else:
-        overall_factor = 10**float(m.group(3))
-    central_value = m.group(1)
-    # number_decimal gives the number of digits after the decimal point
-    if len(central_value.split('.')) == 1:
-        number_decimal = 0
-    else:
-        number_decimal = len(central_value.split('.')[1])
-    central_value = float(central_value) * overall_factor
-    # now, splitting the errors
-    error_string = m.group(2)
-    pattern_brackets_err = re.compile(r"\(\s*(\d+\.?\d*)\s*\)\s*")
-    pattern_symmetric_err = re.compile(r"(?:±|\\pm|\+\-)(\s*\d+\.?\d*)")
-    pattern_asymmetric_err = re.compile(r"\+\s*(\d+\.?\d*)\s*\-\s*(\d+\.?\d*)")
-    pd = []
-    if pattern_brackets_err.match(error_string):
-        for err in re.findall(pattern_brackets_err, error_string):
-            if not err.isdigit():
-                # if isdigit() is false, it means that it is a number
-                # with a decimal point (e.g. '1.5'), so no rescaling is necessary
-                standard_deviation = float(err)*overall_factor
-            else:
-                # if the error is just digits, need to rescale it by the
-                # appropriate power of 10
-                standard_deviation = float(err)*10**(-number_decimal)*overall_factor
-            pd.append(NormalDistribution(central_value, standard_deviation))
-    elif pattern_symmetric_err.match(error_string) or pattern_asymmetric_err.match(error_string):
-        for err in re.findall(pattern_symmetric_err, error_string):
-            pd.append(NormalDistribution(central_value, float(err)*overall_factor))
-        for err in re.findall(pattern_asymmetric_err, error_string):
-            right_err = float(err[0])*overall_factor
-            left_err = float(err[1])*overall_factor
-            pd.append(AsymmetricNormalDistribution(central_value, right_err, left_err))
-    return pd
+import numpy as np
+import re
+from .config import config
+
+def _is_number(s):
+    try:
+        float(s)
+        return True
+    except ValueError:
+        return False
+
+
+class NamedInstanceClass(object):
+   """Base class for classes that have named instances that can be accessed
+   by their name.
+
+   Parameters
+   ----------
+    - name: string
+
+   Methods
+   -------
+    - del_instance(name)
+        Delete an instance
+    - get_instance(name)
+        Delete an instance
+    - set_description(description)
+        Set the description
+    - get_description(description)
+        Get the description
+   """
+
+   def __init__(self, name):
+      if not hasattr(self.__class__, '_instances'):
+          self.__class__._instances = {}
+      if name in self.__class__._instances.keys():
+          raise ValueError("The instance " + name + " of " + str(self.__class__) + " already exists")
+      self.__class__._instances[name] = self
+      self.name = name
+      self.description = 'No description available.'
+
+   @classmethod
+   def get_instance(cls, name):
+      return cls._instances[name]
+
+   @classmethod
+   def del_instance(cls, name):
+      del cls._instances[name]
+
+   def set_description(self, description):
+      self.description = description
+
+   def get_description(self):
+      return self.description
+
+
+
+########## Parameter Class ##########
+class Parameter(NamedInstanceClass):
+
+   @classmethod
+   def get_central_all(cls):
+      """Return the central values of all parameters."""
+      return {k: i.get_central() for k, i in cls._instances.items()}
+
+   @classmethod
+   def get_random_all(cls):
+      """Return random values for all parameters."""
+      return {k: i.get_random() for k, i in cls._instances.items()}
+
+   def __init__(self, name):
+      super().__init__(name)
+      self._constraints_list = []
+
+   def add_constraint(self, constraint):
+      if not self._constraints_list:
+         self._constraints_list.append(constraint)
+      else:
+         if self._constraints_list[0].central_value == constraint.central_value:
+            self._constraints_list.append(constraint)
+         else:
+            raise ValueError("The central values of all constraints on one parameter should be equal!")
+
+   def remove_constraints(self):
+      self._constraints_list = []
+
+   def get_central(self):
+      if not self._constraints_list:
+           raise ValueError('No constraints applied to parameter ' + self.name)
+      else:
+         return self._constraints_list[0].central_value
+
+   def get_random(self, size=None):
+      c = self.get_central()
+      r = [u.get_random(size) - c for u in self._constraints_list]
+      return np.sum(r, axis=0) + c
+
+   def set_constraint(self, constraint_string):
+      pds = constraints_from_string(constraint_string)
+      self.remove_constraints()
+      for pd in pds:
+          self.add_constraint(pd)
+
+
+
+########## ProbabilityDistribution Class ##########
+class ProbabilityDistribution(object):
+   """Common base class for all probability distributions"""
+
+   def __init__(self, central_value):
+      self.central_value = central_value
+
+   def get_central(self):
+      return self.central_value
+
+
+
+class DeltaDistribution(ProbabilityDistribution):
+
+   def __init__(self, central_value):
+      super().__init__(central_value)
+
+   def get_random(self, size=None):
+      if size is None:
+          return self.central_value
+      else:
+          return self.central_value * np.ones(size)
+
+class NormalDistribution(ProbabilityDistribution):
+
+   def __init__(self, central_value, standard_deviation):
+      super().__init__(central_value)
+      self.standard_deviation = standard_deviation
+
+   def get_random(self, size=None):
+      return np.random.normal(self.central_value, self.standard_deviation, size)
+
+class AsymmetricNormalDistribution(ProbabilityDistribution):
+
+   def __init__(self, central_value, right_deviation, left_deviation):
+      super().__init__(central_value)
+      if right_deviation < 0 or left_deviation < 0:
+          raise ValueError("Left and right standard deviations must be positive numbers")
+      self.right_deviation = right_deviation
+      self.left_deviation = left_deviation
+
+   def get_random(self, size=None):
+        r = np.random.uniform()
+        a = abs(self.left_deviation/(self.right_deviation+self.left_deviation))
+        if  r > a:
+            x = abs(np.random.normal(0,self.right_deviation))
+            return self.central_value + x
+        else:
+            x = abs(np.random.normal(0,self.left_deviation))
+            return self.central_value - x
+
+class MultivariateNormalDistribution(ProbabilityDistribution):
+
+   def __init__(self, central_value, covariance):
+      super().__init__(central_value)
+      self.covariance = covariance
+
+   def get_random(self, size=None):
+      return np.random.multivariate_normal(self.central_value, self.covariance, size)
+
+
+
+########## Observable Class ##########
+class Observable(NamedInstanceClass):
+   """An Observable is something that can be measured experimentally and
+   predicted theoretically."""
+
+   def __init__(self, name, arguments=None):
+      super().__init__(name)
+      self.arguments = arguments
+      self.prediction = None
+
+   def set_prediction(self, prediction):
+      self.prediction = prediction
+
+   def prediction_central(self, wc_obj, *args, **kwargs):
+      return self.prediction.get_central(wc_obj, *args, **kwargs)
+
+
+########## AuxiliaryQuantity Class ##########
+class AuxiliaryQuantity(NamedInstanceClass):
+   """An auxiliary quantity is something that can be computed theoretically but
+   not measured directly, e.g. some sub-contribution to an amplitude or a form
+   factor."""
+
+   def __init__(self, name, arguments=None):
+      super().__init__(name)
+      self.arguments = arguments
+
+   def get_implementation(self):
+      try:
+          implementation_name = config['implementation'][self.name]
+      except KeyError:
+          raise KeyError("No implementation specified for auxiliary quantity " + self.name)
+      return Implementation.get_instance(implementation_name)
+
+   def prediction_central(self, wc_obj, *args, **kwargs):
+      implementation = self.get_implementation()
+      return implementation.get_central(wc_obj, *args, **kwargs)
+
+
+
+########## Prediction Class ##########
+class Prediction(object):
+   """A prediction is the theoretical prediction for an observable."""
+
+   def __init__(self, observable, function):
+      try:
+          Observable.get_instance(observable)
+      except KeyError:
+          raise ValueError("The observable " + observable + " does not exist")
+      self.observable = observable
+      self.function = function
+      self.observable_obj = Observable.get_instance(observable)
+      self.observable_obj.set_prediction(self)
+
+   def get_central(self, wc_obj, *args, **kwargs):
+      par_dict = Parameter.get_central_all()
+      return self.function(wc_obj, par_dict, *args, **kwargs)
+
+
+########## Implementation Class ##########
+class Implementation(NamedInstanceClass):
+   """An implementation is the theoretical prediction for an auxiliary
+   quantity."""
+
+   @classmethod
+   def show_all(cls):
+      all_dict = {}
+      for name in cls._instances:
+          inst = cls.get_instance(name)
+          quant = inst.quantity
+          descr = inst.get_description()
+          all_dict[quant] = {name: descr}
+      return all_dict
+
+   def __init__(self, name, quantity, function):
+      super().__init__(name)
+      try:
+          AuxiliaryQuantity.get_instance(quantity)
+      except KeyError:
+          raise ValueError("The quantity " + quantity + " does not exist")
+      self.quantity = quantity
+      self.function = function
+      self.quantity_obj = AuxiliaryQuantity.get_instance(quantity)
+
+   def get_central(self, wc_obj, *args, **kwargs):
+      par_dict = Parameter.get_central_all()
+      return self.function(wc_obj, par_dict, *args, **kwargs)
+
+
+
+# Auxiliary functions
+
+
+def constraints_from_string(constraint_string):
+    """Convert a string like '1.67(3)(5)' or '1.67+-0.03+-0.05' to a list
+    of ProbabilityDistribution instances."""
+    try:
+        float(constraint_string)
+        # if the string represents just a number, return a DeltaDistribution
+        return [DeltaDistribution(float(constraint_string))]
+    except ValueError:
+        pass
+    # for strings of the form '1.67(3)(5) 1e-3'
+    pattern_brackets = re.compile(r"^\(?\s*(-?\d+\.?\d*)\s*((?:\(\s*\d+\.?\d*\s*\)\s*)+)\)?\s*\*?\s*(?:(?:e|E|1e|1E|10\^)\(?([+-]?\d+)\)?)?$")
+    # for strings of the form '(1.67 +- 0.3 +- 0.5) * 1e-3'
+    pattern_plusminus = re.compile(r"^\(?\s*(-?\d+\.?\d*)\s*((?:[+-±\\pm]+\s*\d+\.?\d*\s*)+)\)?\s*\*?\s*(?:(?:e|E|1e|1E|10\^)\(?([+-]?\d+)\)?)?$")
+    m = pattern_brackets.match(constraint_string)
+    if m is None:
+        m = pattern_plusminus.match(constraint_string)
+    if m is None:
+        raise ValueError("Constraint " + constraint_string + " not understood")
+    # extracting the central value and overall power of 10
+    if m.group(3) is None:
+        overall_factor = 1
+    else:
+        overall_factor = 10**float(m.group(3))
+    central_value = m.group(1)
+    # number_decimal gives the number of digits after the decimal point
+    if len(central_value.split('.')) == 1:
+        number_decimal = 0
+    else:
+        number_decimal = len(central_value.split('.')[1])
+    central_value = float(central_value) * overall_factor
+    # now, splitting the errors
+    error_string = m.group(2)
+    pattern_brackets_err = re.compile(r"\(\s*(\d+\.?\d*)\s*\)\s*")
+    pattern_symmetric_err = re.compile(r"(?:±|\\pm|\+\-)(\s*\d+\.?\d*)")
+    pattern_asymmetric_err = re.compile(r"\+\s*(\d+\.?\d*)\s*\-\s*(\d+\.?\d*)")
+    pd = []
+    if pattern_brackets_err.match(error_string):
+        for err in re.findall(pattern_brackets_err, error_string):
+            if not err.isdigit():
+                # if isdigit() is false, it means that it is a number
+                # with a decimal point (e.g. '1.5'), so no rescaling is necessary
+                standard_deviation = float(err)*overall_factor
+            else:
+                # if the error is just digits, need to rescale it by the
+                # appropriate power of 10
+                standard_deviation = float(err)*10**(-number_decimal)*overall_factor
+            pd.append(NormalDistribution(central_value, standard_deviation))
+    elif pattern_symmetric_err.match(error_string) or pattern_asymmetric_err.match(error_string):
+        for err in re.findall(pattern_symmetric_err, error_string):
+            pd.append(NormalDistribution(central_value, float(err)*overall_factor))
+        for err in re.findall(pattern_asymmetric_err, error_string):
+            right_err = float(err[0])*overall_factor
+            left_err = float(err[1])*overall_factor
+            pd.append(AsymmetricNormalDistribution(central_value, right_err, left_err))
+    return pd