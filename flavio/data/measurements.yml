# This file contains all the experimental measurements.

HFAG rad 2014:
  experiment: HFAG
  inspire: Amhis:2014hma
  url: http://www.slac.stanford.edu/xorg/hfag/rare/2014/radll/OUTPUT/TABLES/radll.pdf
  values:
    BR(B+->K*gamma): 42.1 ± 1.8 e-6
    BR(B0->K*gamma): 43.3 ± 1.5 e-6

HFLAV rad 2018:
  experiment: HFLAV
  inspire: Amhis:2016xyh
  url: http://www.slac.stanford.edu/xorg/hflav/rare/May2018/radll/OUTPUT/TABLES/PDF/radll.pdf
  values:
    BR(B+->enu): < 0.98e-6 @ 90% CL
    BR(B+->munu): < 1.0e-6 @ 90% CL
    BR(B+->taunu): (144 ± 31) e-6

BaBar Btautau 2005:
  experiment: BaBar
  inspire: Aubert:2005qw
  values:
    BR(B0->tautau): < 4.1e-3 @ 90% CL

# Here the measured total BR is converted to the binned differential BR
# by dividing the experimental number by the bin width (12 GeV^2),
# taken to cover the entire kinematically allowed range.
BaBar BKtautau 2016:
  experiment: BaBar
  inspire: TheBaBar:2016xwe
  values:
    - name: <dBR/dq2>(B+->Ktautau)
      q2min: 12
      q2max: 24
      value: (0.109167 +0.055 -0.0508333 +0.0291667 -0.0208333) e-3

B->Xgamma WA 2017:
  inspire: Misiak:2017bgg
  values:
    BR(B->Xsgamma): 327 ± 14 e-6

HFAG acp 2016:
  experiment: HFAG
  inspire: Amhis:2014hma
  url: http://www.slac.stanford.edu/xorg/hfag/rare/July2016/acp/OUTPUT/TABLES/acp.pdf
  values:
    ACP(B->Xgamma): 0.032 ± 0.034
    ACP(B0->K*gamma): -0.002 ± 0.015

Belle phigamma 2014:
  experiment: Belle
  inspire: Dutta:2014sxo
  values:
    BR(Bs->phigamma): 3.6 ± 0.5 ± 0.3 ± 0.6 e-5

LHCb rad 2012:
  experiment: LHCb
  inspire: Aaij:2012ita
  values:
    BR(Bs->phigamma): 3.5 ± 0.4 e-5

LHCb phigamma 2016:
  experiment: LHCb
  values:
    ADeltaGamma(Bs->phigamma): -0.98 + 0.46 - 0.52 + 0.23 - 0.20

HFAG osc summer 2015:
  experiment: HFAG
  inspire: Amhis:2014hma
  url: http://www.slac.stanford.edu/xorg/hfag/osc/summer_2015/
  values:
    # to convert numbers from inverse picoseconds to GeV, divide by
    # ps = 1.519267515435317e+12 [1/GeV],
    DeltaM_d: 3.327(13)e-13 # this is 0.5055 ± 0.0020 ps^-1
    DeltaM_s: 1.1688(14)e-11 # this is  17.757 ± 0.02  ps^-1
    a_fs_d: -0.0015 ± 0.0017
    a_fs_s: -0.0075 ± 0.0041

HFAG UT summer 2015:
  experiment: HFAG
  inspire: Amhis:2014hma
  url: http://www.slac.stanford.edu/xorg/hfag/triangle/summer2015/index.shtml
  values:
    S_psiphi: 0.033 ± 0.033 # NB this is actually -phi_s^ccbars
    S_psiK: 0.679 ± 0.020 # NB this is actually an average of several b->ccbard modes

HFAG K*gamma summer 2015:
  experiment: HFAG
  inspire: Amhis:2014hma
  url: http://www.slac.stanford.edu/xorg/hfag/triangle/summer2015/index.shtml
  values:
    S_K*gamma: -0.16 ± 0.22


PDG kaon CPV:
  experiment: PDG
  values:
    eps_K: 2.228(11)e-3

LHCb B->K*mumu 2015 S 1.1-6:
  experiment: LHCb
  inspire: Aaij:2015oid
  values:
    - name: <FL>(B0->K*mumu)
      q2min: 1.1
      q2max: 6
      value: 0.690 +0.035 -0.036 ± 0.017
    - name: <S3>(B0->K*mumu)
      q2min: 1.1
      q2max: 6
      value: 0.012 +0.038-0.038 ± 0.004
    - name: <S4>(B0->K*mumu)
      q2min: 1.1
      q2max: 6
      value: -0.155 +0.057-0.056 ± 0.004
    - name: <S5>(B0->K*mumu)
      q2min: 1.1
      q2max: 6
      value: -0.023 +0.050-0.049 ± 0.005
    - name: <AFB>(B0->K*mumu)
      q2min: 1.1
      q2max: 6
      value: -0.075 +0.032-0.034 ± 0.007
    - name: <S7>(B0->K*mumu)
      q2min: 1.1
      q2max: 6
      value: -0.077 +0.050-0.049 ± 0.006
    - name: <S8>(B0->K*mumu)
      q2min: 1.1
      q2max: 6
      value: 0.028 +0.058-0.057 ± 0.008
    - name: <S9>(B0->K*mumu)
      q2min: 1.1
      q2max: 6
      value: -0.064 +0.042-0.041 ± 0.004
  correlation: [[1.00, -0.04, 0.05, 0.03, 0.05, -0.04, -0.01, 0.08],
                [1.00, -0.05, -0.00, 0.05, 0.01, 0.01, -0.01],
                [1.00, -0.05, -0.11, -0.02, -0.01, 0.05],
                [1.00, -0.07, -0.01, -0.02, -0.04],
                [1.00, 0.02, -0.02, -0.04],
                [1.00, 0.04, -0.01],
                [1.00, -0.03],
                [1.00]]


LHCb B->K*mumu 2015 S 15-19:
  experiment: LHCb
  inspire: Aaij:2015oid
  values:
    - name: <FL>(B0->K*mumu)
      q2min: 15
      q2max: 19
      value:  0.344 +0.028-0.030 ± 0.008
    - name: <S3>(B0->K*mumu)
      q2min: 15
      q2max: 19
      value: -0.163 +0.033-0.033 ± 0.009
    - name: <S4>(B0->K*mumu)
      q2min: 15
      q2max: 19
      value: -0.284 +0.038-0.041 ± 0.007
    - name: <S5>(B0->K*mumu)
      q2min: 15
      q2max: 19
      value: -0.325 +0.036-0.037 ± 0.009
    - name: <AFB>(B0->K*mumu)
      q2min: 15
      q2max: 19
      value: 0.355 +0.027-0.027 ± 0.009
    - name: <S7>(B0->K*mumu)
      q2min: 15
      q2max: 19
      value:  0.048 +0.043-0.043 ± 0.006
    - name: <S8>(B0->K*mumu)
      q2min: 15
      q2max: 19
      value: 0.028 +0.044-0.045 ± 0.003
    - name: <S9>(B0->K*mumu)
      q2min: 15
      q2max: 19
      value: -0.053 +0.039 -0.039 ± 0.002
  correlation: [[1.00, 0.17, -0.03, -0.02, -0.39, 0.01, -0.00, 0.11],
               [1.00, -0.15, -0.19, 0.05, -0.02, -0.04, -0.02],
               [1.00, 0.06, -0.12, 0.03, 0.14, 0.01],
               [1.00, -0.12, 0.12, 0.04, 0.02],
               [1.00, 0.00, -0.02, -0.01],
               [1.00, 0.24, -0.19],
               [1.00, -0.13],
               [1.00]]


LHCb B->K*mumu 2015 A 1.1-6:
  experiment: LHCb
  inspire: Aaij:2015oid
  values:
    - name: <A3>(B0->K*mumu)
      q2min: 1.1
      q2max: 6
      value: -0.072 +0.038-0.038 ± 0.004
    - name: <A4>(B0->K*mumu)
      q2min: 1.1
      q2max: 6
      value:  0.012 +0.057-0.056 ± 0.005
    - name: <A5>(B0->K*mumu)
      q2min: 1.1
      q2max: 6
      value: -0.044 +0.049-0.047 ± 0.005
    - name: <A6s>(B0->K*mumu)
      q2min: 1.1
      q2max: 6
      value:  0.020 +0.061-0.060 ± 0.009
    - name: <A7>(B0->K*mumu)
      q2min: 1.1
      q2max: 6
      value: -0.045 +0.050-0.050 ± 0.006
    - name: <A8>(B0->K*mumu)
      q2min: 1.1
      q2max: 6
      value: -0.047 +0.058-0.057 ± 0.008
    - name: <A9>(B0->K*mumu)
      q2min: 1.1
      q2max: 6
      value: -0.033 +0.040-0.042 ± 0.004
  correlation: [[1.00, 0.05, 0.04, 0.04, -0.08, 0.05, 0.01],
               [1.00, 0.12, -0.09, -0.02, 0.03, 0.03],
               [1.00, 0.05, 0.05, -0.01, 0.01],
               [1.00, -0.02, 0.05, -0.03],
               [1.00, 0.18, 0.00],
               [1.00, 0.06],
               [1.00]]


LHCb B->K*mumu 2015 A 15-19:
  experiment: LHCb
  inspire: Aaij:2015oid
  values:
    - name: <A3>(B0->K*mumu)
      q2min: 15
      q2max: 19
      value: -0.035 +0.043-0.042 ± 0.010
    - name: <A4>(B0->K*mumu)
      q2min: 15
      q2max: 19
      value: -0.079 +0.047-0.048 ± 0.008
    - name: <A5>(B0->K*mumu)
      q2min: 15
      q2max: 19
      value: -0.035 +0.047-0.047 ± 0.010
    - name: <A6s>(B0->K*mumu)
      q2min: 15
      q2max: 19
      value: -0.110 +0.052-0.051 ± 0.013
    - name: <A7>(B0->K*mumu)
      q2min: 15
      q2max: 19
      value: -0.040 +0.045-0.044 ± 0.006
    - name: <A8>(B0->K*mumu)
      q2min: 15
      q2max: 19
      value:  0.025 +0.048-0.047 ± 0.003
    - name: <A9>(B0->K*mumu)
      q2min: 15
      q2max: 19
      value:  0.061 +0.043-0.044 ± 0.002
  correlation: [[1.00, 0.07, 0.17, 0.03, -0.02, -0.02, 0.02],
               [1.00, -0.19, 0.13, -0.06, 0.06, -0.03],
               [1.00, 0.11, 0.06, -0.07, -0.05],
               [1.00, -0.00, -0.01, -0.01],
               [1.00, -0.11, 0.13],
               [1.00, 0.05],
               [1.00]]


LHCb B->K*mumu 2015 S 0.1-0.98:
  experiment: LHCb
  inspire: Aaij:2015oid
  values:
    - name: <FL>(B0->K*mumu)
      q2min: 0.1
      q2max: 0.98
      value:   0.263 +0.045-0.044 ± 0.017
    - name: <S3>(B0->K*mumu)
      q2min: 0.1
      q2max: 0.98
      value:  -0.036 +0.063-0.063 ± 0.005
    - name: <S4>(B0->K*mumu)
      q2min: 0.1
      q2max: 0.98
      value:   0.082 +0.068-0.069 ± 0.009
    - name: <S5>(B0->K*mumu)
      q2min: 0.1
      q2max: 0.98
      value:   0.170 +0.059-0.058 ± 0.018
    - name: <AFB>(B0->K*mumu)
      q2min: 0.1
      q2max: 0.98
      value: -0.003 +0.058-0.057 ± 0.009
    - name: <S7>(B0->K*mumu)
      q2min: 0.1
      q2max: 0.98
      value:   0.015 +0.059-0.059 ± 0.006
    - name: <S8>(B0->K*mumu)
      q2min: 0.1
      q2max: 0.98
      value:   0.079 +0.076-0.075 ± 0.007
    - name: <S9>(B0->K*mumu)
      q2min: 0.1
      q2max: 0.98
      value:  -0.083 +0.058-0.057 ± 0.004
  correlation: [[1.00, 0.06, 0.00, 0.03, 0.04, -0.02, 0.07, 0.08],
               [1.00, 0.01, 0.10, -0.00, -0.07, -0.01, -0.03],
               [1.00, 0.08, 0.11, -0.00, 0.07, 0.02],
               [1.00, 0.05, -0.01, 0.00, 0.04],
               [1.00, 0.03, -0.07, 0.02],
               [1.00, 0.01, 0.11],
               [1.00, 0.02],
               [1.00]]

LHCb B->K*mumu 2015 S 1.1-2.5:
  experiment: LHCb
  inspire: Aaij:2015oid
  values:
    - name: <FL>(B0->K*mumu)
      q2min: 1.1
      q2max: 2.5
      value:  0.660 +0.083-0.077 ± 0.022

    - name: <S3>(B0->K*mumu)
      q2min: 1.1
      q2max: 2.5
      value:  -0.077 +0.087-0.105 ± 0.005
    - name: <S4>(B0->K*mumu)
      q2min: 1.1
      q2max: 2.5
      value:  -0.077 +0.111-0.113 ± 0.005
    - name: <S5>(B0->K*mumu)
      q2min: 1.1
      q2max: 2.5
      value:   0.137 +0.099-0.094 ± 0.009
    - name: <AFB>(B0->K*mumu)
      q2min: 1.1
      q2max: 2.5
      value: -0.191 +0.068-0.080 ± 0.012
    - name: <S7>(B0->K*mumu)
      q2min: 1.1
      q2max: 2.5
      value:  -0.219 +0.094-0.104 ± 0.004
    - name: <S8>(B0->K*mumu)
      q2min: 1.1
      q2max: 2.5
      value:  -0.098 +0.108-0.123 ± 0.005
    - name: <S9>(B0->K*mumu)
      q2min: 1.1
      q2max: 2.5
      value:  -0.119 +0.087-0.104 ± 0.005
  correlation: [[1.00, 0.09, 0.07, 0.07, 0.09, -0.05, -0.04, 0.08],
               [1.00, -0.04, 0.04, 0.01, 0.13, 0.09, 0.12],
               [1.00, -0.22, -0.01, -0.00, -0.05, 0.03],
               [1.00, -0.14, -0.11, -0.03, -0.21],
               [1.00, -0.03, -0.10, -0.11],
               [1.00, -0.11, 0.23],
               [1.00, -0.04],
               [1.00]]


LHCb B->K*mumu 2015 S 2.5-4:
  experiment: LHCb
  inspire: Aaij:2015oid
  values:
    - name: <FL>(B0->K*mumu)
      q2min: 2.5
      q2max: 4
      value:  0.876 +0.109-0.097 ± 0.017
    - name: <S3>(B0->K*mumu)
      q2min: 2.5
      q2max: 4
      value: 0.035 +0.098-0.089 ± 0.007
    - name: <S4>(B0->K*mumu)
      q2min: 2.5
      q2max: 4
      value: -0.234 +0.127-0.144 ± 0.006
    - name: <S5>(B0->K*mumu)
      q2min: 2.5
      q2max: 4
      value: -0.022 +0.110-0.103 ± 0.008
    - name: <AFB>(B0->K*mumu)
      q2min: 2.5
      q2max: 4
      value: -0.118 +0.082-0.090 ± 0.007
    - name: <S7>(B0->K*mumu)
      q2min: 2.5
      q2max: 4
      value:  0.068 +0.120-0.112 ± 0.005
    - name: <S8>(B0->K*mumu)
      q2min: 2.5
      q2max: 4
      value:   0.030 +0.129-0.131 ± 0.006
    - name: <S9>(B0->K*mumu)
      q2min: 2.5
      q2max: 4
      value: -0.092 +0.105-0.125 ± 0.007
  correlation: [[1.00, -0.13, -0.14, 0.01, -0.03, 0.10, -0.03, -0.01],
             [1.00, -0.06, 0.09, 0.07, -0.02, 0.01, -0.07],
             [1.00, -0.19, -0.09, -0.05, 0.12, 0.07],
             [1.00, -0.01, 0.05, -0.02, 0.10],
             [1.00, -0.01, -0.10, 0.10],
             [1.00, 0.07, -0.05],
             [1.00, -0.01],
             [1.00]]


LHCb B->K*mumu 2015 S 4-6:
  experiment: LHCb
  inspire: Aaij:2015oid
  values:
    - name: <FL>(B0->K*mumu)
      q2min: 4
      q2max: 6
      value:  0.611 +0.052-0.053 ± 0.017
    - name: <S3>(B0->K*mumu)
      q2min: 4
      q2max: 6
      value:  0.035 +0.069-0.068 ± 0.007
    - name: <S4>(B0->K*mumu)
      q2min: 4
      q2max: 6
      value: -0.219 +0.086-0.084 ± 0.008
    - name: <S5>(B0->K*mumu)
      q2min: 4
      q2max: 6
      value: -0.146 +0.077-0.078 ± 0.011
    - name: <AFB>(B0->K*mumu)
      q2min: 4
      q2max: 6
      value: 0.025 +0.051-0.052 ± 0.004
    - name: <S7>(B0->K*mumu)
      q2min: 4
      q2max: 6
      value: -0.016 +0.081-0.080 ± 0.004
    - name: <S8>(B0->K*mumu)
      q2min: 4
      q2max: 6
      value:  0.167 +0.094-0.091 ± 0.004
    - name: <S9>(B0->K*mumu)
      q2min: 4
      q2max: 6
      value: -0.032 +0.071-0.071 ± 0.004
  correlation: [[1.00, -0.03, 0.09, 0.10, -0.05, -0.10, 0.04, 0.00],
               [1.00, -0.04, -0.03, 0.09, -0.10, -0.00, -0.12],
               [1.00, 0.10, -0.10, -0.02, -0.04, 0.04],
               [1.00, -0.06, -0.03, -0.01, -0.04],
               [1.00, 0.03, 0.07, -0.03],
               [1.00, 0.06, -0.15],
               [1.00, 0.03],
               [1.00]]


LHCb B->K*mumu 2015 S 6-8:
  experiment: LHCb
  inspire: Aaij:2015oid
  values:
    - name: <FL>(B0->K*mumu)
      q2min: 6
      q2max: 8
      value:   0.579 +0.046-0.046 ± 0.015
    - name: <S3>(B0->K*mumu)
      q2min: 6
      q2max: 8
      value:  -0.042 +0.058-0.059 ± 0.011
    - name: <S4>(B0->K*mumu)
      q2min: 6
      q2max: 8
      value:  -0.296 +0.063-0.067 ± 0.011
    - name: <S5>(B0->K*mumu)
      q2min: 6
      q2max: 8
      value:  -0.249 +0.059-0.060 ± 0.012
    - name: <AFB>(B0->K*mumu)
      q2min: 6
      q2max: 8
      value:  0.152 +0.041-0.040 ± 0.008
    - name: <S7>(B0->K*mumu)
      q2min: 6
      q2max: 8
      value:  -0.047 +0.068-0.066 ± 0.003
    - name: <S8>(B0->K*mumu)
      q2min: 6
      q2max: 8
      value:  -0.085 +0.072-0.070 ± 0.006
    - name: <S9>(B0->K*mumu)
      q2min: 6
      q2max: 8
      value:  -0.024 +0.059-0.060 ± 0.005
  correlation: [[1.00, 0.03, 0.06, 0.03, -0.31, -0.08, -0.01, -0.06],
               [1.00, -0.16, -0.23, 0.01, 0.02, 0.02, -0.07],
               [1.00, -0.13, -0.12, -0.01, -0.11, 0.01],
               [1.00, -0.16, -0.14, -0.01, -0.04],
               [1.00, -0.01, 0.04, 0.02],
               [1.00, 0.10, -0.05],
               [1.00, -0.10],
               [1.00]]


LHCb B->K*mumu 2015 S 15-17:
  experiment: LHCb
  inspire: Aaij:2015oid
  values:
    - name: <FL>(B0->K*mumu)
      q2min: 15
      q2max: 17
      value:  0.349 +0.039-0.039 ± 0.009
    - name: <S3>(B0->K*mumu)
      q2min: 15
      q2max: 17
      value: -0.142 +0.044-0.049 ± 0.007
    - name: <S4>(B0->K*mumu)
      q2min: 15
      q2max: 17
      value: -0.321 +0.055-0.074 ± 0.007
    - name: <S5>(B0->K*mumu)
      q2min: 15
      q2max: 17
      value: -0.316 +0.051-0.057 ± 0.009
    - name: <AFB>(B0->K*mumu)
      q2min: 15
      q2max: 17
      value: 0.411 +0.041-0.037 ± 0.008
    - name: <S7>(B0->K*mumu)
      q2min: 15
      q2max: 17
      value:  0.061 +0.058-0.058 ± 0.005
    - name: <S8>(B0->K*mumu)
      q2min: 15
      q2max: 17
      value:  0.003 +0.061-0.061 ± 0.003
    - name: <S9>(B0->K*mumu)
      q2min: 15
      q2max: 17
      value: -0.019 +0.054-0.056 ± 0.004
  correlation: [[1.00, 0.26, -0.10, 0.09, -0.50, -0.02, -0.06, 0.14],
               [1.00, -0.08, -0.03, -0.00, -0.04, -0.05, 0.10],
               [1.00, 0.26, -0.16, -0.05, 0.19, 0.05],
               [1.00, -0.20, 0.12, -0.01, 0.05],
               [1.00, 0.05, -0.02, -0.08],
               [1.00, 0.25, -0.23],
               [1.00, -0.11],
               [1.00]]


LHCb B->K*mumu 2015 S 17-19:
  experiment: LHCb
  inspire: Aaij:2015oid
  values:
    - name: <FL>(B0->K*mumu)
      q2min: 17
      q2max: 19
      value:  0.354 +0.049-0.048 ± 0.025
    - name: <S3>(B0->K*mumu)
      q2min: 17
      q2max: 19
      value: -0.188 +0.074-0.084 ± 0.017
    - name: <S4>(B0->K*mumu)
      q2min: 17
      q2max: 19
      value: -0.266 +0.063-0.072 ± 0.010
    - name: <S5>(B0->K*mumu)
      q2min: 17
      q2max: 19
      value: -0.323 +0.063-0.072 ± 0.009
    - name: <AFB>(B0->K*mumu)
      q2min: 17
      q2max: 19
      value: 0.305 +0.049-0.048 ± 0.013
    - name: <S7>(B0->K*mumu)
      q2min: 17
      q2max: 19
      value:  0.044 +0.073-0.072 ± 0.013
    - name: <S8>(B0->K*mumu)
      q2min: 17
      q2max: 19
      value:  0.013 +0.071-0.070 ± 0.005
    - name: <S9>(B0->K*mumu)
      q2min: 17
      q2max: 19
      value: -0.094 +0.065-0.067 ± 0.004
  correlation: [[1.00, 0.07, 0.06, 0.04, -0.35, 0.07, 0.07, 0.08],
               [1.00, -0.15, -0.39, -0.05, -0.06, -0.04, -0.07],
               [1.00, 0.10, -0.17, 0.03, 0.18, -0.04],
               [1.00, -0.11, 0.04, 0.01, -0.00],
               [1.00, -0.02, -0.09, -0.03],
               [1.00, 0.34, -0.15],
               [1.00, -0.11],
               [1.00]]

LHCb B->K*mumu 2015 A 0.1-0.98:
  experiment: LHCb
  inspire: Aaij:2015oid
  values:
    - name: <A3>(B0->K*mumu)
      q2min: 0.1
      q2max: 0.98
      value:  0.006 +0.064-0.065 ± 0.005
    - name: <A4>(B0->K*mumu)
      q2min: 0.1
      q2max: 0.98
      value: -0.068 +0.071-0.073 ± 0.009
    - name: <A5>(B0->K*mumu)
      q2min: 0.1
      q2max: 0.98
      value:  0.001 +0.061-0.059 ± 0.018
    - name: <A6s>(B0->K*mumu)
      q2min: 0.1
      q2max: 0.98
      value:  0.122 +0.076-0.075 ± 0.011
    - name: <A7>(B0->K*mumu)
      q2min: 0.1
      q2max: 0.98
      value:  0.076 +0.061-0.060 ± 0.006
    - name: <A8>(B0->K*mumu)
      q2min: 0.1
      q2max: 0.98
      value: -0.031 +0.074-0.074 ± 0.007
    - name: <A9>(B0->K*mumu)
      q2min: 0.1
      q2max: 0.98
      value:  0.030 +0.062-0.061 ± 0.004
  correlation: [[1.00, -0.04, -0.07, 0.00, -0.03, 0.02, -0.05],
               [1.00, 0.05, -0.08, 0.02, 0.09, -0.03],
               [1.00, -0.04, 0.08, 0.03, 0.02],
               [1.00, -0.04, -0.07, 0.01],
               [1.00, 0.00, -0.14],
               [1.00, -0.01],
               [1.00]]


LHCb B->K*mumu 2015 A 1.1-2.5:
  experiment: LHCb
  inspire: Aaij:2015oid
  values:
    - name: <A3>(B0->K*mumu)
      q2min: 1.1
      q2max: 2.5
      value:  0.042 +0.097-0.087 ± 0.005
    - name: <A4>(B0->K*mumu)
      q2min: 1.1
      q2max: 2.5
      value:  0.235 +0.125-0.109 ± 0.005
    - name: <A5>(B0->K*mumu)
      q2min: 1.1
      q2max: 2.5
      value: -0.114 +0.099-0.105 ± 0.009
    - name: <A6s>(B0->K*mumu)
      q2min: 1.1
      q2max: 2.5
      value:  0.037 +0.102-0.091 ± 0.016
    - name: <A7>(B0->K*mumu)
      q2min: 1.1
      q2max: 2.5
      value: -0.087 +0.091-0.093 ± 0.004
    - name: <A8>(B0->K*mumu)
      q2min: 1.1
      q2max: 2.5
      value: -0.044 +0.108-0.113 ± 0.005
    - name: <A9>(B0->K*mumu)
      q2min: 1.1
      q2max: 2.5
      value: -0.004 +0.092-0.098 ± 0.005
  correlation: [[1.00, -0.05, -0.11, 0.01, -0.04, 0.05, -0.05],
               [1.00, 0.09, -0.26, 0.03, -0.15, 0.10],
               [1.00, 0.03, 0.03, 0.06, 0.01],
               [1.00, 0.10, 0.11, 0.01],
               [1.00, 0.19, 0.12],
               [1.00, 0.03],
               [1.00]]

LHCb B->K*mumu 2015 A 2.5-4:
  experiment: LHCb
  inspire: Aaij:2015oid
  values:
    - name: <A3>(B0->K*mumu)
      q2min: 2.5
      q2max: 4
      value: -0.111 +0.087-0.109 ± 0.006
    - name: <A4>(B0->K*mumu)
      q2min: 2.5
      q2max: 4
      value: -0.007 +0.130-0.135 ± 0.007
    - name: <A5>(B0->K*mumu)
      q2min: 2.5
      q2max: 4
      value: -0.005 +0.107-0.106 ± 0.008
    - name: <A6s>(B0->K*mumu)
      q2min: 2.5
      q2max: 4
      value:  0.022 +0.115-0.096 ± 0.010
    - name: <A7>(B0->K*mumu)
      q2min: 2.5
      q2max: 4
      value: -0.032 +0.109-0.115 ± 0.005
    - name: <A8>(B0->K*mumu)
      q2min: 2.5
      q2max: 4
      value: -0.071 +0.124-0.131 ± 0.006
    - name: <A9>(B0->K*mumu)
      q2min: 2.5
      q2max: 4
      value: -0.228 +0.114-0.152 ± 0.007
  correlation: [[1.00, 0.19, -0.00, -0.07, -0.03, 0.09, 0.11],
               [1.00, 0.21, -0.12, 0.02, 0.13, 0.09],
               [1.00, 0.11, 0.08, 0.01, 0.06],
               [1.00, -0.05, -0.28, -0.05],
               [1.00, 0.31, -0.03],
               [1.00, 0.10],
               [1.00]]


LHCb B->K*mumu 2015 A 4-6:
  experiment: LHCb
  inspire: Aaij:2015oid
  values:
    - name: <A3>(B0->K*mumu)
      q2min: 4
      q2max: 6
      value: -0.173 +0.070-0.079 ± 0.006
    - name: <A4>(B0->K*mumu)
      q2min: 4
      q2max: 6
      value: -0.168 +0.086-0.085 ± 0.008
    - name: <A5>(B0->K*mumu)
      q2min: 4
      q2max: 6
      value: -0.059 +0.071-0.073 ± 0.011
    - name: <A6s>(B0->K*mumu)
      q2min: 4
      q2max: 6
      value: -0.023 +0.082-0.075 ± 0.005
    - name: <A7>(B0->K*mumu)
      q2min: 4
      q2max: 6
      value:  0.041 +0.083-0.082 ± 0.004
    - name: <A8>(B0->K*mumu)
      q2min: 4
      q2max: 6
      value:  0.004 +0.093-0.095 ± 0.005
    - name: <A9>(B0->K*mumu)
      q2min: 4
      q2max: 6
      value:  0.062 +0.078-0.072 ± 0.004
  correlation: [[1.00, 0.08, 0.19, 0.10, -0.16, 0.06, -0.08],
               [1.00, 0.06, -0.01, -0.01, -0.01, -0.03],
               [1.00, 0.08, 0.00, 0.01, -0.12],
               [1.00, -0.12, 0.06, -0.05],
               [1.00, 0.05, -0.01],
               [1.00, 0.01],
               [1.00]]

LHCb B->K*mumu 2015 A 6-8:
  experiment: LHCb
  inspire: Aaij:2015oid
  values:
    - name: <A3>(B0->K*mumu)
      q2min: 6
      q2max: 8
      value:  0.064 +0.067-0.064 ± 0.011
    - name: <A4>(B0->K*mumu)
      q2min: 6
      q2max: 8
      value: -0.037 +0.073-0.073 ± 0.011
    - name: <A5>(B0->K*mumu)
      q2min: 6
      q2max: 8
      value:  0.129 +0.067-0.066 ± 0.012
    - name: <A6s>(B0->K*mumu)
      q2min: 6
      q2max: 8
      value:  0.047 +0.062-0.060 ± 0.011
    - name: <A7>(B0->K*mumu)
      q2min: 6
      q2max: 8
      value:  0.035 +0.065-0.067 ± 0.003
    - name: <A8>(B0->K*mumu)
      q2min: 6
      q2max: 8
      value: -0.043 +0.070-0.069 ± 0.006
    - name: <A9>(B0->K*mumu)
      q2min: 6
      q2max: 8
      value:  0.110 +0.061-0.060 ± 0.005
  correlation: [[1.00, 0.08, 0.12, -0.07, -0.01, 0.01, -0.06],
               [1.00, -0.07, 0.08, 0.01, -0.00, 0.05],
               [1.00, 0.13, -0.03, 0.01, 0.01],
               [1.00, 0.02, 0.05, -0.06],
               [1.00, -0.11, 0.12],
               [1.00, 0.06],
               [1.00]]


LHCb B->K*mumu 2015 A 15-17:
  experiment: LHCb
  inspire: Aaij:2015oid
  values:
    - name: <A3>(B0->K*mumu)
      q2min: 15
      q2max: 17
      value: -0.034 +0.056-0.055 ± 0.007
    - name: <A4>(B0->K*mumu)
      q2min: 15
      q2max: 17
      value: -0.071 +0.064-0.064 ± 0.008
    - name: <A5>(B0->K*mumu)
      q2min: 15
      q2max: 17
      value: -0.076 +0.065-0.063 ± 0.010
    - name: <A6s>(B0->K*mumu)
      q2min: 15
      q2max: 17
      value: -0.085 +0.062-0.060 ± 0.012
    - name: <A7>(B0->K*mumu)
      q2min: 15
      q2max: 17
      value: -0.105 +0.058-0.059 ± 0.005
    - name: <A8>(B0->K*mumu)
      q2min: 15
      q2max: 17
      value: 0.048 +0.063-0.063 ± 0.003
    - name: <A9>(B0->K*mumu)
      q2min: 15
      q2max: 17
      value: 0.091 +0.059-0.059 ± 0.004
  correlation: [[1.00, 0.05, 0.16, 0.02, -0.00, -0.02, 0.04],
               [1.00, -0.25, 0.16, -0.07, 0.10, -0.01],
               [1.00, 0.12, 0.09, -0.07, -0.07],
               [1.00, -0.01, 0.04, 0.03],
               [1.00, -0.17, 0.11],
               [1.00, 0.08],
               [1.00]]

LHCb B->K*mumu 2015 A 17-19:
  experiment: LHCb
  inspire: Aaij:2015oid
  values:
    - name: <A3>(B0->K*mumu)
      q2min: 17
      q2max: 19
      value: -0.056 +0.075-0.073 ± 0.017
    - name: <A4>(B0->K*mumu)
      q2min: 17
      q2max: 19
      value: -0.071 +0.073-0.073 ± 0.011
    - name: <A5>(B0->K*mumu)
      q2min: 17
      q2max: 19
      value:  0.008 +0.073-0.075 ± 0.010
    - name: <A6s>(B0->K*mumu)
      q2min: 17
      q2max: 19
      value: -0.127 +0.080-0.076 ± 0.018
    - name: <A7>(B0->K*mumu)
      q2min: 17
      q2max: 19
      value:  0.047 +0.070-0.069 ± 0.013
    - name: <A8>(B0->K*mumu)
      q2min: 17
      q2max: 19
      value:  0.022 +0.072-0.073 ± 0.005
    - name: <A9>(B0->K*mumu)
      q2min: 17
      q2max: 19
      value:  0.043 +0.066-0.067 ± 0.005
  correlation: [[1.00, 0.14, 0.18, -0.01, -0.07, -0.05, -0.06],
               [1.00, -0.09, 0.10, -0.11, 0.04, -0.09],
               [1.00, 0.11, 0.04, -0.11, -0.04],
               [1.00, -0.01, -0.08, -0.08],
               [1.00, -0.03, 0.14],
               [1.00, 0.01],
               [1.00]]

# Note that this is only added to allow for using the 4.3-6 GeV bin separately.
# This bin is not contained in the combination of 2013 and 2015 data.
# Adding it separately allows to use the 2015 AFB and FL measurements in this
# bin together with 'CMS B->K*mumu 2017 P1' and 'CMS B->K*mumu 2017 P5p'.
CMS B->K*mumu 2015 4.3-6:
  experiment: CMS
  inspire: Khachatryan:2015isa
  values:
    - name: <dBR/dq2>(B0->K*mumu)
      q2min: 4.3
      q2max: 6
      value: 3.4 ± 0.5 ± 0.3 1e-8
    - name: <FL>(B0->K*mumu)
      q2min: 4.3
      q2max: 6
      value: 0.62 + 0.10 - 0.09 ± 0.07
    - name: <AFB>(B0->K*mumu)
      q2min: 4.3
      q2max: 6
      value: 0.01 ± 0.15 ± 0.03

# Note that this combination supersedes *both* 'CMS B->K*mumu 2013' *and* 'CMS B->K*mumu 2015'
CMS B->K*mumu 2013 combined with 2015:
  experiment: CMS
  inspire: Khachatryan:2015isa
  url: https://twiki.cern.ch/twiki/bin/view/CMSPublic/PhysicsResultsBPH13010
  values:
    - name: <dBR/dq2>(B0->K*mumu)
      q2min: 1
      q2max: 2
      value: 4.7 ± 0.7 1e-8
    - name: <dBR/dq2>(B0->K*mumu)
      q2min: 2
      q2max: 4.3
      value: 3.4 ± 0.5 1e-8
    - name: <dBR/dq2>(B0->K*mumu)
      q2min: 4.3
      q2max: 8.68
      value: 4.0 ± 0.5 1e-8
    - name: <dBR/dq2>(B0->K*mumu)
      q2min: 10.09
      q2max: 12.86
      value: 6.0 ± 0.6 1e-8
    - name: <dBR/dq2>(B0->K*mumu)
      q2min: 14.18
      q2max: 16
      value: 6.2 ± 0.7 1e-8
    - name: <dBR/dq2>(B0->K*mumu)
      q2min: 16
      q2max: 19
      value: 4.3 ± 0.4 1e-8
    - name: <FL>(B0->K*mumu)
      q2min: 1
      q2max: 2
      value: 0.63 ± 0.10
    - name: <FL>(B0->K*mumu)
      q2min: 2
      q2max: 4.3
      value: 0.77 ± 0.09
    - name: <FL>(B0->K*mumu)
      q2min: 4.3
      q2max: 8.68
      value: 0.59 ± 0.08
    - name: <FL>(B0->K*mumu)
      q2min: 10.09
      q2max: 12.86
      value: 0.40 ± 0.06
    - name: <FL>(B0->K*mumu)
      q2min: 14.18
      q2max: 16
      value: 0.49 ± 0.06
    - name: <FL>(B0->K*mumu)
      q2min: 16
      q2max: 19
      value: 0.40 ± 0.06
    - name: <AFB>(B0->K*mumu)
      q2min: 1
      q2max: 2
      value: -0.28 ± 0.17
    - name: <AFB>(B0->K*mumu)
      q2min: 2
      q2max: 4.3
      value: -0.10 ± 0.13
    - name: <AFB>(B0->K*mumu)
      q2min: 4.3
      q2max: 8.68
      value: 0.01 ± 0.07
    - name: <AFB>(B0->K*mumu)
      q2min: 10.09
      q2max: 12.86
      value: 0.24 ± 0.05
    - name: <AFB>(B0->K*mumu)
      q2min: 14.18
      q2max: 16
      value: 0.37 + 0.06 - 0.05
    - name: <AFB>(B0->K*mumu)
      q2min: 16
      q2max: 19
      value: 0.39 ± 0.04

LHCb B->K*mumu 2015 P 0.1-0.98:
  experiment: LHCb
  inspire: Aaij:2015oid
  values:
    - name: <FL>(B0->K*mumu)
      q2min: 0.1
      q2max: 0.98
      value:   0.263 +0.045-0.044 ± 0.017
    - name: <P1>(B0->K*mumu)
      q2min: 0.1
      q2max: 0.98
      value: -0.099 + 0.168 -0.163 ± 0.014
    - name: <P2>(B0->K*mumu)
      q2min: 0.1
      q2max: 0.98
      value: -0.003 + 0.051 -0.052 ± 0.007
    - name: <P3>(B0->K*mumu)
      q2min: 0.1
      q2max: 0.98
      value: 0.113 ± 0.079 ± 0.006
    - name: <P4p>(B0->K*mumu)
      q2min: 0.1
      q2max: 0.98
      value: 0.185 + 0.158 -0.154 ± 0.023
    - name: <P5p>(B0->K*mumu)
      q2min: 0.1
      q2max: 0.98
      value: 0.387 + 0.132 -0.133 ± 0.052
    - name: <P6p>(B0->K*mumu)
      q2min: 0.1
      q2max: 0.98
      value: 0.034 + 0.134 -0.135 ± 0.015
    - name: <P8p>(B0->K*mumu)
      q2min: 0.1
      q2max: 0.98
      value: 0.18 + 0.174 -0.169 ± 0.007
  correlation: [[ 1., 0.02, 0.03, 0., -0.07, -0.12, -0.03, 0.01],
[ 0.02, 1., 0., 0.04, 0.01, 0.09, -0.07, -0.02],
[ 0.03, 0., 1., -0.02, 0.11, 0.04, 0.03, -0.08],
[ 0., 0.04, -0.02, 1., -0.02, -0.04, -0.11, -0.01],
[-0.07, 0.01, 0.11, -0.02, 1., 0.09, 0., 0.07],
[-0.12, 0.09, 0.04, -0.04, 0.09, 1., 0., 0.  ],
[-0.03, -0.07, 0.03, -0.11, 0., 0., 1., 0.01],
[ 0.01, -0.02, -0.08, -0.01, 0.07, 0., 0.01, 1.  ]]


LHCb B->K*mumu 2015 P 1.1-2.5:
  experiment: LHCb
  inspire: Aaij:2015oid
  values:
    - name: <FL>(B0->K*mumu)
      q2min: 1.1
      q2max: 2.5
      value:  0.660 +0.083-0.077 ± 0.022
    - name: <P1>(B0->K*mumu)
      q2min: 1.1
      q2max: 2.5
      value: -0.451 + 0.519 -0.636 ± 0.038
    - name: <P2>(B0->K*mumu)
      q2min: 1.1
      q2max: 2.5
      value: -0.373 + 0.146 -0.199 ± 0.027
    - name: <P3>(B0->K*mumu)
      q2min: 1.1
      q2max: 2.5
      value: 0.35 + 0.33 -0.254 ± 0.015
    - name: <P4p>(B0->K*mumu)
      q2min: 1.1
      q2max: 2.5
      value: -0.163 + 0.232 -0.24 ± 0.021
    - name: <P5p>(B0->K*mumu)
      q2min: 1.1
      q2max: 2.5
      value: 0.289 + 0.22 -0.202 ± 0.023
    - name: <P6p>(B0->K*mumu)
      q2min: 1.1
      q2max: 2.5
      value: -0.463 + 0.202 -0.221 ± 0.012
    - name: <P8p>(B0->K*mumu)
      q2min: 1.1
      q2max: 2.5
      value: -0.208 + 0.224 -0.27 ± 0.024
  correlation: [[ 1., -0.11, -0.48, 0.23, 0.03, 0.15, -0.17, -0.09],
[-0.11, 1., 0.06, -0.13, -0.05, 0.01, 0.15, 0.11],
[-0.48, 0.06, 1., -0.02, -0.03, -0.19, 0.06, -0.04],
[ 0.23, -0.13, -0.02, 1., -0.01, 0.24, -0.26, 0.01],
[ 0.03, -0.05, -0.03, -0.01, 1., -0.22, 0., -0.05],
[ 0.15, 0.01, -0.19, 0.24, -0.22, 1., -0.13, -0.04],
[-0.17, 0.15, 0.06, -0.26, 0., -0.13, 1., -0.1 ],
[-0.09, 0.11, -0.04, 0.01, -0.05, -0.04, -0.1, 1.  ]]


LHCb B->K*mumu 2015 P 2.5-4:
  experiment: LHCb
  inspire: Aaij:2015oid
  values:
    - name: <FL>(B0->K*mumu)
      q2min: 2.5
      q2max: 4
      value:  0.876 +0.109-0.097 ± 0.017
    - name: <P1>(B0->K*mumu)
      q2min: 2.5
      q2max: 4
      value: 0.571 + 2.404 -1.714 ± 0.045
    - name: <P2>(B0->K*mumu)
      q2min: 2.5
      q2max: 4
      value: -0.636 + 0.444 -1.735 ± 0.015
    - name: <P3>(B0->K*mumu)
      q2min: 2.5
      q2max: 4
      value: 0.745 + 2.587 -0.861 ± 0.03
    - name: <P4p>(B0->K*mumu)
      q2min: 2.5
      q2max: 4
      value: -0.713 + 0.41 -1.305 ± 0.024
    - name: <P5p>(B0->K*mumu)
      q2min: 2.5
      q2max: 4
      value: -0.066 + 0.343 -0.364 ± 0.023
    - name: <P6p>(B0->K*mumu)
      q2min: 2.5
      q2max: 4
      value: 0.205 + 0.962 -0.341 ± 0.013
    - name: <P8p>(B0->K*mumu)
      q2min: 2.5
      q2max: 4
      value: 0.091 + 0.65 -0.432 ± 0.025
  correlation: [[ 1., 0.23, -0.79, 0.61, -0.6, -0.05, 0.29, 0.06],
[ 0.23, 1., -0.14, 0.19, -0.2, 0.08, 0.06, 0.02],
[-0.79, -0.14, 1., -0.53, 0.43, 0.04, -0.23, -0.11],
[ 0.61, 0.19, -0.53, 1., -0.41, -0.11, 0.21, 0.04],
[-0.6, -0.2, 0.43, -0.41, 1., -0.12, -0.21, 0.06],
[-0.05, 0.08, 0.04, -0.11, -0.12, 1., 0.03, -0.03],
[ 0.29, 0.06, -0.23, 0.21, -0.21, 0.03, 1., 0.08],
[ 0.06, 0.02, -0.11, 0.04, 0.06, -0.03, 0.08, 1.  ]]


LHCb B->K*mumu 2015 P 4-6:
  experiment: LHCb
  inspire: Aaij:2015oid
  values:
    - name: <FL>(B0->K*mumu)
      q2min: 4
      q2max: 6
      value:  0.611 +0.052-0.053 ± 0.017
    - name: <P1>(B0->K*mumu)
      q2min: 4
      q2max: 6
      value: 0.18 + 0.364 -0.348 ± 0.027
    - name: <P2>(B0->K*mumu)
      q2min: 4
      q2max: 6
      value: 0.042 + 0.088 -0.087 ± 0.011
    - name: <P3>(B0->K*mumu)
      q2min: 4
      q2max: 6
      value: 0.083 + 0.187 -0.184 ± 0.023
    - name: <P4p>(B0->K*mumu)
      q2min: 4
      q2max: 6
      value: -0.448 + 0.169 -0.172 ± 0.02
    - name: <P5p>(B0->K*mumu)
      q2min: 4
      q2max: 6
      value: -0.3 + 0.158 -0.159 ± 0.023
    - name: <P6p>(B0->K*mumu)
      q2min: 4
      q2max: 6
      value: -0.032 + 0.167 -0.166 ± 0.007
    - name: <P8p>(B0->K*mumu)
      q2min: 4
      q2max: 6
      value: 0.342 + 0.188 -0.185 ± 0.009
  correlation: [[ 1., 0.04, 0.02, 0.06, 0.02, 0.06, -0.1, 0.09],
[ 0.04, 1., 0.09, 0.12, -0.04, -0.03, -0.11, 0.  ],
[ 0.02, 0.09, 1., 0.03, -0.09, -0.05, 0.02, 0.07],
[ 0.06, 0.12, 0.03, 1., -0.04, 0.04, 0.14, -0.02],
[ 0.02, -0.04, -0.09, -0.04, 1., 0.1, -0.02, -0.04],
[ 0.06, -0.03, -0.05, 0.04, 0.1, 1., -0.03, -0.01],
[-0.1, -0.11, 0.02, 0.14, -0.02, -0.03, 1., 0.06],
[ 0.09, 0., 0.07, -0.02, -0.04, -0.01, 0.06, 1.  ]]


LHCb B->K*mumu 2015 P 6-8:
  experiment: LHCb
  inspire: Aaij:2015oid
  values:
    - name: <FL>(B0->K*mumu)
      q2min: 6
      q2max: 8
      value:   0.579 +0.046-0.046 ± 0.015
    - name: <P1>(B0->K*mumu)
      q2min: 6
      q2max: 8
      value: -0.199 + 0.281 -0.275 ± 0.025
    - name: <P2>(B0->K*mumu)
      q2min: 6
      q2max: 8
      value: 0.241 + 0.061 -0.062 ± 0.013
    - name: <P3>(B0->K*mumu)
      q2min: 6
      q2max: 8
      value: 0.057 + 0.148 -0.139 ± 0.013
    - name: <P4p>(B0->K*mumu)
      q2min: 6
      q2max: 8
      value: -0.599 + 0.131 -0.135 ± 0.01
    - name: <P5p>(B0->K*mumu)
      q2min: 6
      q2max: 8
      value: -0.505 ± 0.122 ± 0.024
    - name: <P6p>(B0->K*mumu)
      q2min: 6
      q2max: 8
      value: -0.095 ± 0.135 ± 0.011
    - name: <P8p>(B0->K*mumu)
      q2min: 6
      q2max: 8
      value: -0.171 + 0.142 -0.143 ± 0.006
  correlation: [[ 1., -0.05, 0.11, 0.11, -0.01, -0.03, -0.09, -0.03],
[-0.05, 1., 0.02, 0.06, -0.16, -0.23, 0.03, 0.02],
[ 0.11, 0.02, 1., 0.01, -0.11, -0.16, -0.05, 0.04],
[ 0.11, 0.06, 0.01, 1., -0.01, 0.03, 0.05, 0.1 ],
[-0.01, -0.16, -0.11, -0.01, 1., -0.13, -0.01, -0.11],
[-0.03, -0.23, -0.16, 0.03, -0.13, 1., -0.13, -0.01],
[-0.09, 0.03, -0.05, 0.05, -0.01, -0.13, 1., 0.1 ],
[-0.03, 0.02, 0.04, 0.1, -0.11, -0.01, 0.1, 1.  ]]


LHCb B->K*mumu 2015 P 11-12.5:
  experiment: LHCb
  inspire: Aaij:2015oid
  values:
    - name: <FL>(B0->K*mumu)
      q2min: 11
      q2max: 12.5
      value:  0.493 +0.049-0.047 ± 0.013
    - name: <P1>(B0->K*mumu)
      q2min: 11
      q2max: 12.5
      value: -0.745 + 0.207 -0.23 ± 0.015
    - name: <P2>(B0->K*mumu)
      q2min: 11
      q2max: 12.5
      value: 0.418 + 0.053 -0.046 ± 0.005
    - name: <P3>(B0->K*mumu)
      q2min: 11
      q2max: 12.5
      value: 0.007 + 0.141 -0.138 ± 0.01
    - name: <P4p>(B0->K*mumu)
      q2min: 11
      q2max: 12.5
      value: -0.567 + 0.169 -0.187 ± 0.014
    - name: <P5p>(B0->K*mumu)
      q2min: 11
      q2max: 12.5
      value: -0.655 + 0.147 -0.16 ± 0.015
    - name: <P6p>(B0->K*mumu)
      q2min: 11
      q2max: 12.5
      value: -0.282 + 0.146 -0.151 ± 0.007
    - name: <P8p>(B0->K*mumu)
      q2min: 11
      q2max: 12.5
      value: -0.015 + 0.145 -0.142 ± 0.005
  correlation: [[ 1., -0.12, 0.13, -0.02, 0.03, -0.02, 0.03, 0.05],
[-0.12, 1., -0.13, 0.03, 0.04, -0.35, -0.05, 0.05],
[ 0.13, -0.13, 1., -0.12, 0.1, -0.01, 0.01, -0.04],
[-0.02, 0.03, -0.12, 1., 0.08, 0.24, 0.19, 0.09],
[ 0.03, 0.04, 0.1, 0.08, 1., -0.02, -0.05, -0.12],
[-0.02, -0.35, -0.01, 0.24, -0.02, 1., -0.04, -0.09],
[ 0.03, -0.05, 0.01, 0.19, -0.05, -0.04, 1., 0.27],
[ 0.05, 0.05, -0.04, 0.09, -0.12, -0.09, 0.27, 1.  ]]


LHCb B->K*mumu 2015 P 15-17:
  experiment: LHCb
  inspire: Aaij:2015oid
  values:
    - name: <FL>(B0->K*mumu)
      q2min: 15
      q2max: 17
      value:  0.349 +0.039-0.039 ± 0.009
    - name: <P1>(B0->K*mumu)
      q2min: 15
      q2max: 17
      value: -0.436 + 0.134 -0.147 ± 0.018
    - name: <P2>(B0->K*mumu)
      q2min: 15
      q2max: 17
      value: 0.421 + 0.042 -0.035 ± 0.005
    - name: <P3>(B0->K*mumu)
      q2min: 15
      q2max: 17
      value: 0.029 + 0.082 -0.084 ± 0.006
    - name: <P4p>(B0->K*mumu)
      q2min: 15
      q2max: 17
      value: -0.672 + 0.113 -0.151 ± 0.016
    - name: <P5p>(B0->K*mumu)
      q2min: 15
      q2max: 17
      value: -0.662 + 0.109 -0.127 ± 0.017
    - name: <P6p>(B0->K*mumu)
      q2min: 15
      q2max: 17
      value: 0.127 + 0.119 -0.122 ± 0.006
    - name: <P8p>(B0->K*mumu)
      q2min: 15
      q2max: 17
      value: 0.007 + 0.125 -0.129 ± 0.005
  correlation: [[ 1., 0.06, 0.19, -0.12, 0.07, 0.25, -0.05, -0.07],
[ 0.06, 1., 0.16, -0.07, -0.06, -0.04, -0.04, -0.04],
[ 0.19, 0.16, 1., -0.01, -0.22, -0.12, 0.04, -0.07],
[-0.12, -0.07, -0.01, 1., -0.07, -0.07, 0.23, 0.11],
[ 0.07, -0.06, -0.22, -0.07, 1., 0.28, -0.06, 0.18],
[ 0.25, -0.04, -0.12, -0.07, 0.28, 1., 0.1, -0.02],
[-0.05, -0.04, 0.04, 0.23, -0.06, 0.1, 1., 0.25],
[-0.07, -0.04, -0.07, 0.11, 0.18, -0.02, 0.25, 1.  ]]


LHCb B->K*mumu 2015 P 17-19:
  experiment: LHCb
  inspire: Aaij:2015oid
  values:
    - name: <FL>(B0->K*mumu)
      q2min: 17
      q2max: 19
      value:  0.354 +0.049-0.048 ± 0.025
    - name: <P1>(B0->K*mumu)
      q2min: 17
      q2max: 19
      value: -0.581 + 0.225 -0.263 ± 0.037
    - name: <P2>(B0->K*mumu)
      q2min: 17
      q2max: 19
      value: 0.314 + 0.046 -0.048 ± 0.007
    - name: <P3>(B0->K*mumu)
      q2min: 17
      q2max: 19
      value: 0.145 + 0.107 -0.102 ± 0.008
    - name: <P4p>(B0->K*mumu)
      q2min: 17
      q2max: 19
      value: -0.556 + 0.133 -0.156 ± 0.016
    - name: <P5p>(B0->K*mumu)
      q2min: 17
      q2max: 19
      value: -0.676 + 0.133 -0.152 ± 0.017
    - name: <P6p>(B0->K*mumu)
      q2min: 17
      q2max: 19
      value: 0.092 + 0.148 -0.152 ± 0.025
    - name: <P8p>(B0->K*mumu)
      q2min: 17
      q2max: 19
      value: 0.027 ± 0.147 ± 0.009
  correlation: [[ 1., -0.14, 0.14, 0.03, 0.2, 0.21, 0.05, 0.07],
[-0.14, 1., -0.05, 0.07, -0.18, -0.41, -0.07, -0.06],
[ 0.14, -0.05, 1., 0., -0.13, -0.06, 0.01, -0.05],
[ 0.03, 0.07, 0., 1., 0.05, 0.01, 0.16, 0.12],
[ 0.2, -0.18, -0.13, 0.05, 1., 0.14, 0.03, 0.19],
[ 0.21, -0.41, -0.06, 0.01, 0.14, 1., 0.05, 0.02],
[ 0.05, -0.07, 0.01, 0.16, 0.03, 0.05, 1., 0.34],
[ 0.07, -0.06, -0.05, 0.12, 0.19, 0.02, 0.34, 1.  ]]

LHCb B->K*mumu 2015 P 1.1-6:
  experiment: LHCb
  inspire: Aaij:2015oid
  values:
    - name: <FL>(B0->K*mumu)
      q2min: 1.1
      q2max: 6
      value: 0.690 +0.035 -0.036 ± 0.017
    - name: <P1>(B0->K*mumu)
      q2min: 1.1
      q2max: 6
      value: 0.08 + 0.248 -0.245 ± 0.044
    - name: <P2>(B0->K*mumu)
      q2min: 1.1
      q2max: 6
      value: -0.162 + 0.072 -0.073 ± 0.01
    - name: <P3>(B0->K*mumu)
      q2min: 1.1
      q2max: 6
      value: 0.205 + 0.135 -0.134 ± 0.017
    - name: <P4p>(B0->K*mumu)
      q2min: 1.1
      q2max: 6
      value: -0.336 + 0.124 -0.122 ± 0.012
    - name: <P5p>(B0->K*mumu)
      q2min: 1.1
      q2max: 6
      value: -0.049 + 0.107 -0.108 ± 0.014
    - name: <P6p>(B0->K*mumu)
      q2min: 1.1
      q2max: 6
      value: -0.166 ± 0.108 ± 0.021
    - name: <P8p>(B0->K*mumu)
      q2min: 1.1
      q2max: 6
      value: 0.06 + 0.122 -0.124 ± 0.009
  correlation: [[ 1., -0.01, -0.2, 0.07, -0.03, 0.01, -0.08, 0.  ],
[-0.01, 1., 0.05, 0., -0.05, 0., 0.01, 0.01],
[-0.2, 0.05, 1., 0.03, -0.1, -0.07, 0.04, -0.02],
[ 0.07, 0., 0.03, 1., -0.05, 0.04, 0., 0.03],
[-0.03, -0.05, -0.1, -0.05, 1., -0.05, -0.02, -0.01],
[ 0.01, 0., -0.07, 0.04, -0.05, 1., -0.01, -0.02],
[-0.08, 0.01, 0.04, 0., -0.02, -0.01, 1., 0.04],
[ 0., 0.01, -0.02, 0.03, -0.01, -0.02, 0.04, 1.  ]]


LHCb B->K*mumu 2015 P 15-19:
  experiment: LHCb
  inspire: Aaij:2015oid
  values:
    - name: <FL>(B0->K*mumu)
      q2min: 15
      q2max: 19
      value:  0.344 +0.028-0.030 ± 0.008
    - name: <P1>(B0->K*mumu)
      q2min: 15
      q2max: 19
      value: -0.497 + 0.102 -0.099 ± 0.027
    - name: <P2>(B0->K*mumu)
      q2min: 15
      q2max: 19
      value: 0.361 + 0.025 -0.026 ± 0.01
    - name: <P3>(B0->K*mumu)
      q2min: 15
      q2max: 19
      value: 0.081 + 0.06 -0.059 ± 0.005
    - name: <P4p>(B0->K*mumu)
      q2min: 15
      q2max: 19
      value: -0.597 + 0.08 -0.085 ± 0.015
    - name: <P5p>(B0->K*mumu)
      q2min: 15
      q2max: 19
      value: -0.684 + 0.078 -0.081 ± 0.02
    - name: <P6p>(B0->K*mumu)
      q2min: 15
      q2max: 19
      value: 0.101 + 0.09 -0.092 ± 0.011
    - name: <P8p>(B0->K*mumu)
      q2min: 15
      q2max: 19
      value: 0.059 + 0.094 -0.093 ± 0.008
  correlation: [[ 1., -0.03, 0.14, -0.05, 0.11, 0.15, -0.01, -0.01],
[-0.03, 1., 0.13, 0.04, -0.14, -0.19, -0.02, -0.04],
[ 0.14, 0.13, 1., -0.05, -0.13, -0.11, 0.01, -0.03],
[-0.05, 0.04, -0.05, 1., -0.02, -0.03, 0.19, 0.13],
[ 0.11, -0.14, -0.13, -0.02, 1., 0.08, 0.03, 0.14],
[ 0.15, -0.19, -0.11, -0.03, 0.08, 1., 0.11, 0.04],
[-0.01, -0.02, 0.01, 0.19, 0.03, 0.11, 1., 0.24],
[-0.01, -0.04, -0.03, 0.13, 0.14, 0.04, 0.24, 1.  ]]


CMS B->K*mumu 2017 P1:
  experiment: CMS
  values:
    - name: <P1>(B0->K*mumu)
      q2min: 1
      q2max: 2
      value: 0.12 + 0.46 -0.47 ± 0.06
    - name: <P1>(B0->K*mumu)
      q2min: 2
      q2max: 4.3
      value: -0.69 + 0.58 -0.27 ± 0.09
    - name: <P1>(B0->K*mumu)
      q2min: 4.3
      q2max: 6
      value: 0.53 + 0.24 -0.33 ± 0.18
    - name: <P1>(B0->K*mumu)
      q2min: 6
      q2max: 8.68
      value: -0.47 + 0.27 -0.23 ± 0.13
    - name: <P1>(B0->K*mumu)
      q2min: 10.09
      q2max: 12.86
      value: -0.53 + 0.20 -0.14 ± 0.14
    - name: <P1>(B0->K*mumu)
      q2min: 14.18
      q2max: 16
      value: -0.33 + 0.24 -0.23 ± 0.22
    - name: <P1>(B0->K*mumu)
      q2min: 16
      q2max: 19
      value: -0.53 + 0.19 -0.19 ± 0.13

CMS B->K*mumu 2017 P5p:
  experiment: CMS
  values:
    - name: <P5p>(B0->K*mumu)
      q2min: 1
      q2max: 2
      value: 0.10 + 0.32 -0.31 ± 0.12
    - name: <P5p>(B0->K*mumu)
      q2min: 2
      q2max: 4.3
      value: -0.57 + 0.34 -0.31 ± 0.15
    - name: <P5p>(B0->K*mumu)
      q2min: 4.3
      q2max: 6
      value: -0.96 + 0.22 -0.21 ± 0.16
    - name: <P5p>(B0->K*mumu)
      q2min: 6
      q2max: 8.68
      value: -0.64 + 0.15 -0.19 ± 0.14
    - name: <P5p>(B0->K*mumu)
      q2min: 10.09
      q2max: 12.86
      value: -0.69 + 0.11 -0.14 ± 0.23
    - name: <P5p>(B0->K*mumu)
      q2min: 14.18
      q2max: 16
      value: -0.66 + 0.13 -0.20 ± 0.19
    - name: <P5p>(B0->K*mumu)
      q2min: 16
      q2max: 19
      value: -0.56 + 0.12 -0.12 ± 0.07


ATLAS B->K*mumu 2017 FL:
  experiment: ATLAS
  values:
    - name: <FL>(B0->K*mumu)
      q2min: 0.04
      q2max: 2
      value: 0.44 ± 0.08 ± 0.07
    - name: <FL>(B0->K*mumu)
      q2min: 2
      q2max: 4
      value: 0.64 ± 0.11 ± 0.05
    - name: <FL>(B0->K*mumu)
      q2min: 4
      q2max: 6
      value: 0.42 ± 0.13 ± 0.12
    - name: <FL>(B0->K*mumu)
      q2min: 0.04
      q2max: 4
      value: 0.52 ± 0.07 ± 0.06
    - name: <FL>(B0->K*mumu)
      q2min: 1.1
      q2max: 6
      value: 0.56 ± 0.07 ± 0.06
    - name: <FL>(B0->K*mumu)
      q2min: 0.04
      q2max: 6
      value: 0.50 ± 0.06 ± 0.04

ATLAS B->K*mumu 2017 S3:
  experiment: ATLAS
  values:
    - name: <S3>(B0->K*mumu)
      q2min: 0.04
      q2max: 2
      value: -0.02 ± 0.09 ± 0.02
    - name: <S3>(B0->K*mumu)
      q2min: 2
      q2max: 4
      value: -0.15 ± 0.10 ± 0.07
    - name: <S3>(B0->K*mumu)
      q2min: 4
      q2max: 6
      value: 0.00 ± 0.12 ± 0.07
    - name: <S3>(B0->K*mumu)
      q2min: 0.04
      q2max: 4
      value: -0.05 ± 0.06 ± 0.04
    - name: <S3>(B0->K*mumu)
      q2min: 1.1
      q2max: 6
      value: -0.04 ± 0.07 ± 0.03
    - name: <S3>(B0->K*mumu)
      q2min: 0.04
      q2max: 6
      value: -0.04 ± 0.06 ± 0.03

ATLAS B->K*mumu 2017 S4:
  experiment: ATLAS
  values:
    - name: <S4>(B0->K*mumu)
      q2min: 0.04
      q2max: 2
      value: 0.19 ± 0.25 ± 0.10
    - name: <S4>(B0->K*mumu)
      q2min: 2
      q2max: 4
      value: -0.47 ± 0.19 ± 0.10
    - name: <S4>(B0->K*mumu)
      q2min: 4
      q2max: 6
      value: 0.40 ± 0.21 ± 0.09
    - name: <S4>(B0->K*mumu)
      q2min: 0.04
      q2max: 4
      value: -0.19 ± 0.16 ± 0.09
    - name: <S4>(B0->K*mumu)
      q2min: 1.1
      q2max: 6
      value: 0.03 ± 0.14 ± 0.07
    - name: <S4>(B0->K*mumu)
      q2min: 0.04
      q2max: 6
      value: 0.03 ± 0.13 ± 0.07

ATLAS B->K*mumu 2017 S5:
  experiment: ATLAS
  values:
    - name: <S5>(B0->K*mumu)
      q2min: 0.04
      q2max: 2
      value: 0.33 ± 0.13 ± 0.06
    - name: <S5>(B0->K*mumu)
      q2min: 2
      q2max: 4
      value: -0.16 ± 0.15 ± 0.05
    - name: <S5>(B0->K*mumu)
      q2min: 4
      q2max: 6
      value: 0.13 ± 0.18 ± 0.07
    - name: <S5>(B0->K*mumu)
      q2min: 0.04
      q2max: 4
      value: 0.16 ± 0.10 ± 0.04
    - name: <S5>(B0->K*mumu)
      q2min: 1.1
      q2max: 6
      value: 0.00 ± 0.10 ± 0.03
    - name: <S5>(B0->K*mumu)
      q2min: 0.04
      q2max: 6
      value: 0.14 ± 0.09 ± 0.03

ATLAS B->K*mumu 2017 S7:
  experiment: ATLAS
  values:
    - name: <S7>(B0->K*mumu)
      q2min: 0.04
      q2max: 2
      value: -0.09 ± 0.10 ± 0.02
    - name: <S7>(B0->K*mumu)
      q2min: 2
      q2max: 4
      value: 0.15 ± 0.14 ± 0.09
    - name: <S7>(B0->K*mumu)
      q2min: 4
      q2max: 6
      value: 0.03 ± 0.13 ± 0.07
    - name: <S7>(B0->K*mumu)
      q2min: 0.04
      q2max: 4
      value: 0.01 ± 0.08 ± 0.05
    - name: <S7>(B0->K*mumu)
      q2min: 1.1
      q2max: 6
      value: 0.02 ± 0.08 ± 0.06
    - name: <S7>(B0->K*mumu)
      q2min: 0.04
      q2max: 6
      value: 0.02 ± 0.07 ± 0.05

ATLAS B->K*mumu 2017 S8:
  experiment: ATLAS
  values:
    - name: <S8>(B0->K*mumu)
      q2min: 0.04
      q2max: 2
      value: -0.11 ± 0.19 ± 0.07
    - name: <S8>(B0->K*mumu)
      q2min: 2
      q2max: 4
      value: 0.41 ± 0.16 ± 0.15
    - name: <S8>(B0->K*mumu)
      q2min: 4
      q2max: 6
      value: -0.09 ± 0.16 ± 0.04
    - name: <S8>(B0->K*mumu)
      q2min: 0.04
      q2max: 4
      value: 0.15 ± 0.13 ± 0.10
    - name: <S8>(B0->K*mumu)
      q2min: 1.1
      q2max: 6
      value: 0.09 ± 0.11 ± 0.08
    - name: <S8>(B0->K*mumu)
      q2min: 0.04
      q2max: 6
      value: 0.05 ± 0.10 ± 0.07

ATLAS B->K*mumu 2017 P1:
  experiment: ATLAS
  values:
    - name: <P1>(B0->K*mumu)
      q2min: 0.04
      q2max: 2
      value: -0.06 ± 0.30 ± 0.10
    - name: <P1>(B0->K*mumu)
      q2min: 2
      q2max: 4
      value: -0.78 ± 0.51 ± 0.42
    - name: <P1>(B0->K*mumu)
      q2min: 4
      q2max: 6
      value: 0.00 ± 0.47 ± 0.26
    - name: <P1>(B0->K*mumu)
      q2min: 0.04
      q2max: 4
      value: -0.22 ± 0.26 ± 0.16
    - name: <P1>(B0->K*mumu)
      q2min: 1.1
      q2max: 6
      value: -0.17 ± 0.31 ± 0.14
    - name: <P1>(B0->K*mumu)
      q2min: 0.04
      q2max: 6
      value: -0.15 ± 0.23 ± 0.10

ATLAS B->K*mumu 2017 P4p:
  experiment: ATLAS
  values:
    - name: <P4p>(B0->K*mumu)
      q2min: 0.04
      q2max: 2
      value: 0.39 ± 0.51 ± 0.25
    - name: <P4p>(B0->K*mumu)
      q2min: 2
      q2max: 4
      value: -0.96 ± 0.39 ± 0.26
    - name: <P4p>(B0->K*mumu)
      q2min: 4
      q2max: 6
      value: 0.81 ± 0.42 ± 0.24
    - name: <P4p>(B0->K*mumu)
      q2min: 0.04
      q2max: 4
      value: -0.38 ± 0.31 ± 0.22
    - name: <P4p>(B0->K*mumu)
      q2min: 1.1
      q2max: 6
      value: 0.07 ± 0.28 ± 0.18
    - name: <P4p>(B0->K*mumu)
      q2min: 0.04
      q2max: 6
      value: 0.07 ± 0.26 ± 0.18

ATLAS B->K*mumu 2017 P5p:
  experiment: ATLAS
  values:
    - name: <P5p>(B0->K*mumu)
      q2min: 0.04
      q2max: 2
      value: 0.67 ± 0.26 ± 0.16
    - name: <P5p>(B0->K*mumu)
      q2min: 2
      q2max: 4
      value: -0.33 ± 0.31 ± 0.13
    - name: <P5p>(B0->K*mumu)
      q2min: 4
      q2max: 6
      value: 0.26 ± 0.35 ± 0.17
    - name: <P5p>(B0->K*mumu)
      q2min: 0.04
      q2max: 4
      value: 0.32 ± 0.21 ± 0.10
    - name: <P5p>(B0->K*mumu)
      q2min: 1.1
      q2max: 6
      value: 0.01 ± 0.21 ± 0.07
    - name: <P5p>(B0->K*mumu)
      q2min: 0.04
      q2max: 6
      value: 0.27 ± 0.19 ± 0.07

ATLAS B->K*mumu 2017 P6p:
  experiment: ATLAS
  values:
    - name: <P6p>(B0->K*mumu)
      q2min: 0.04
      q2max: 2
      value: -0.18 ± 0.21 ± 0.04
    - name: <P6p>(B0->K*mumu)
      q2min: 2
      q2max: 4
      value: 0.31 ± 0.28 ± 0.19
    - name: <P6p>(B0->K*mumu)
      q2min: 4
      q2max: 6
      value: 0.06 ± 0.27 ± 0.13
    - name: <P6p>(B0->K*mumu)
      q2min: 0.04
      q2max: 4
      value: 0.01 ± 0.17 ± 0.10
    - name: <P6p>(B0->K*mumu)
      q2min: 1.1
      q2max: 6
      value: 0.03 ± 0.17 ± 0.11
    - name: <P6p>(B0->K*mumu)
      q2min: 0.04
      q2max: 6
      value: 0.03 ± 0.15 ± 0.10

ATLAS B->K*mumu 2017 P8p:
  experiment: ATLAS
  values:
    - name: <P8p>(B0->K*mumu)
      q2min: 0.04
      q2max: 2
      value: -0.22 ± 0.38 ± 0.14
    - name: <P8p>(B0->K*mumu)
      q2min: 2
      q2max: 4
      value: 0.84 ± 0.32 ± 0.31
    - name: <P8p>(B0->K*mumu)
      q2min: 4
      q2max: 6
      value: -0.19 ± 0.33 ± 0.07
    - name: <P8p>(B0->K*mumu)
      q2min: 0.04
      q2max: 4
      value: 0.30 ± 0.26 ± 0.19
    - name: <P8p>(B0->K*mumu)
      q2min: 1.1
      q2max: 6
      value: 0.18 ± 0.22 ± 0.16
    - name: <P8p>(B0->K*mumu)
      q2min: 0.04
      q2max: 6
      value: 0.11 ± 0.21 ± 0.14


Belle B0->pilnu 2013:
  experiment: Belle
  inspire: Sibidanov:2013rkk
  values:
    - name: <BR>(B0->pilnu)
      q2min: 0
      q2max: 2
      value: 19.5±3.2 e-6
    - name: <BR>(B0->pilnu)
      q2min: 2
      q2max: 4
      value: 10.6±2.7 e-6
    - name: <BR>(B0->pilnu)
      q2min: 4
      q2max: 6
      value: 15.1±2.8 e-6
    - name: <BR>(B0->pilnu)
      q2min: 6
      q2max: 8
      value: 9.7±2.3 e-6
    - name: <BR>(B0->pilnu)
      q2min: 8
      q2max: 10
      value:  7.8±2.2 e-6
    - name: <BR>(B0->pilnu)
      q2min: 10
      q2max: 12
      value: 15.9±2.8 e-6
    - name: <BR>(B0->pilnu)
      q2min: 12
      q2max: 14
      value:  13.5±2.7 e-6
    - name: <BR>(B0->pilnu)
      q2min: 14
      q2max: 16
      value: 13.6±2.8 e-6
    - name: <BR>(B0->pilnu)
      q2min: 16
      q2max: 18
      value: 10.7±2.5 e-6
    - name: <BR>(B0->pilnu)
      q2min: 18
      q2max: 20
      value: 11.6±2.5 e-6
    - name: <BR>(B0->pilnu)
      q2min: 20
      q2max: 22
      value:  11.8±2.8 e-6
    - name: <BR>(B0->pilnu)
      q2min: 22
      q2max: 24
      value: 6.7±2.1 e-6
    - name: <BR>(B0->pilnu)
      q2min: 24
      q2max: 26
      value:  2.8±3.1 e-6
  correlation: [[ 1.   , -0.145,  0.01 , -0.001,  0.   ,  0.   ,  0.   ,  0.   , 0.   , -0.   , -0.   ,  0.001,  0.001],
                [-0.145,  1.   , -0.1  ,  0.008, -0.   ,  0.001, -0.002, -0.001, -0.001,  0.001, -0.001, -0.   ,  0.   ],
                [ 0.01 , -0.1  ,  1.   , -0.094,  0.003, -0.001,  0.   ,  0.001, 0.001, -0.002, -0.002,  0.   ,  0.004],
                [-0.001,  0.008, -0.094,  1.   , -0.078,  0.005,  0.   ,  0.   , 0.001, -0.001,  0.002,  0.002,  0.005],
                [ 0.   , -0.   ,  0.003, -0.078,  1.   , -0.097,  0.003,  0.001, 0.001,  0.   ,  0.004,  0.003,  0.009],
                [ 0.   ,  0.001, -0.001,  0.005, -0.097,  1.   , -0.072,  0.005, 0.001,  0.003,  0.005,  0.004,  0.013],
                [ 0.   , -0.002,  0.   ,  0.   ,  0.003, -0.072,  1.   , -0.062, 0.004,  0.002,  0.001,  0.002,  0.01 ],
                [ 0.   , -0.001,  0.001,  0.   ,  0.001,  0.005, -0.062,  1.   , -0.059,  0.002,  0.003,  0.002,  0.011],
                [ 0.   , -0.001,  0.001,  0.001,  0.001,  0.001,  0.004, -0.059, 1.   , -0.047,  0.001, -0.   ,  0.009],
                [-0.   ,  0.001, -0.002, -0.001,  0.   ,  0.003,  0.002,  0.002, -0.047,  1.   , -0.018,  0.002,  0.005],
                [-0.   , -0.001, -0.002,  0.002,  0.004,  0.005,  0.001,  0.003, 0.001, -0.018,  1.   , -0.055, -0.02 ],
                [ 0.001, -0.   ,  0.   ,  0.002,  0.003,  0.004,  0.002,  0.002, -0.   ,  0.002, -0.055,  1.   , -0.012],
                [ 0.001,  0.   ,  0.004,  0.005,  0.009,  0.013,  0.01 ,  0.011, 0.009,  0.005, -0.02 , -0.012,  1.   ]]

Belle B0->pilnu 2013 total BR:
  experiment: Belle
  inspire: Sibidanov:2013rkk
  values:
    BR(B0->pilnu): 149.4±9.1 e-6

Belle B+->pilnu 2013 total BR:
  experiment: Belle
  inspire: Sibidanov:2013rkk
  values:
    BR(B+->pilnu):  81.2±7.4 e-6

Belle B0->pitaunu 2015 total BR:
  experiment: Belle
  inspire: Hamer:2015jsa
  values:
<<<<<<< HEAD
    BR(B0->pitaunu): 1.52 ± 0.72 ± 0.13 e-4
=======
    BR(B0->pitaunu): 1.52 ± 0.72 e-4
>>>>>>> 105df724

Belle B0->rholnu 2013 total BR:
  experiment: Belle
  inspire: Sibidanov:2013rkk
  values:
    BR(B0->rholnu): 326.2±26.3 e-6

Belle B+->rholnu 2013 total BR:
  experiment: Belle
  inspire: Sibidanov:2013rkk
  values:
    BR(B+->rholnu): 183.5±10.4 e-6

Belle B+->pilnu 2013:
  experiment: Belle
  inspire: Sibidanov:2013rkk
  values:
    - name: <BR>(B+->pilnu)
      q2min: 0
      q2max: 4
      value: 18.1±3. e-6
    - name: <BR>(B+->pilnu)
      q2min: 4
      q2max: 8
      value: 15.7±3.4 e-6
    - name: <BR>(B+->pilnu)
      q2min: 8
      q2max: 12
      value: 10.8±2.7 e-6
    - name: <BR>(B+->pilnu)
      q2min: 12
      q2max: 16
      value: 18.5±3.4 e-6
    - name: <BR>(B+->pilnu)
      q2min: 16
      q2max: 20
      value: 10.7±2.8 e-6
    - name: <BR>(B+->pilnu)
      q2min: 20
      q2max: 24
      value: 5.1±2. e-6
    - name: <BR>(B+->pilnu)
      q2min: 24
      q2max: 28
      value: 2.3±2.5 e-6
  correlation: [[ 1.   , -0.159,  0.035,  0.012,  0.013,  0.016,  0.021],
               [-0.159,  1.   , -0.149,  0.03 ,  0.013,  0.015,  0.025],
               [ 0.035, -0.149,  1.   , -0.098,  0.034,  0.028,  0.042],
               [ 0.012,  0.03 , -0.098,  1.   , -0.112,  0.028,  0.035],
               [ 0.013,  0.013,  0.034, -0.112,  1.   , -0.115,  0.026],
               [ 0.016,  0.015,  0.028,  0.028, -0.115,  1.   , -0.131],
               [ 0.021,  0.025,  0.042,  0.035,  0.026, -0.131,  1.   ]]


Belle B0->rholnu 2013:
  experiment: Belle
  inspire: Sibidanov:2013rkk
  values:
    - name: <BR>(B0->rholnu)
      q2min: 0
      q2max: 4
      value: 37.3±10. e-6
    - name: <BR>(B0->rholnu)
      q2min: 4
      q2max: 8
      value:  71.8±11.6 e-6
    - name: <BR>(B0->rholnu)
      q2min: 8
      q2max: 12
      value:  80.6±12.3 e-6
    - name: <BR>(B0->rholnu)
      q2min: 12
      q2max: 16
      value: 72.3±12.5 e-6
    - name: <BR>(B0->rholnu)
      q2min: 16
      q2max: 20
      value: 62.6±11.5 e-6
    - name: <BR>(B0->rholnu)
      q2min: 20
      q2max: 24
      value: 1.7± 7.9 e-6
  correlation: [[ 1.   , -0.141,  0.024,  0.009,  0.011,  0.016],
               [-0.141,  1.   , -0.112,  0.03 ,  0.024,  0.025],
               [ 0.024, -0.112,  1.   , -0.075,  0.05 ,  0.058],
               [ 0.009,  0.03 , -0.075,  1.   , -0.088,  0.061],
               [ 0.011,  0.024,  0.05 , -0.088,  1.   , -0.102],
               [ 0.016,  0.025,  0.058,  0.061, -0.102,  1.   ]]

Belle B+->rholnu 2013:
  experiment: Belle
  inspire: Sibidanov:2013rkk
  values:
    - name: <BR>(B+->rholnu)
      q2min: 0
      q2max: 2
      value: 12.4±3.4  e-6
    - name: <BR>(B+->rholnu)
      q2min: 2
      q2max: 4
      value:  15.3±3.1 e-6
    - name: <BR>(B+->rholnu)
      q2min: 4
      q2max: 6
      value: 17.9±3.4 e-6
    - name: <BR>(B+->rholnu)
      q2min: 6
      q2max: 8
      value: 21.7±3.4 e-6
    - name: <BR>(B+->rholnu)
      q2min: 8
      q2max: 10
      value: 14.3±2.9 e-6
    - name: <BR>(B+->rholnu)
      q2min: 10
      q2max: 12
      value: 19.9±3.4 e-6
    - name: <BR>(B+->rholnu)
      q2min: 12
      q2max: 14
      value:  22.4±3.4 e-6
    - name: <BR>(B+->rholnu)
      q2min: 14
      q2max: 16
      value:  21.7±3.3 e-6
    - name: <BR>(B+->rholnu)
      q2min: 16
      q2max: 18
      value: 17.5±3.2 e-6
    - name: <BR>(B+->rholnu)
      q2min: 18
      q2max: 20
      value:  14.3±2.8 e-6
    - name: <BR>(B+->rholnu)
      q2min: 20
      q2max: 22
      value: 5.9±2.6 e-6
  correlation: [[ 1.   , -0.123,  0.008,  0.   ,  0.002,  0.002,  0.002,  0.003, 0.003,  0.003,  0.003],
               [-0.123,  1.   , -0.109,  0.008,  0.005,  0.005,  0.006,  0.007, 0.009,  0.008,  0.008],
               [ 0.008, -0.109,  1.   , -0.097,  0.009,  0.009,  0.008,  0.009, 0.013,  0.011,  0.011],
               [ 0.   ,  0.008, -0.097,  1.   , -0.088,  0.014,  0.012,  0.015, 0.018,  0.014,  0.016],
               [ 0.002,  0.005,  0.009, -0.088,  1.   , -0.093,  0.015,  0.016, 0.021,  0.017,  0.018],
               [ 0.002,  0.005,  0.009,  0.014, -0.093,  1.   , -0.066,  0.019, 0.027,  0.023,  0.024],
               [ 0.002,  0.006,  0.008,  0.012,  0.015, -0.066,  1.   , -0.048, 0.018,  0.018,  0.024],
               [ 0.003,  0.007,  0.009,  0.015,  0.016,  0.019, -0.048,  1.   , -0.039,  0.023,  0.025],
               [ 0.003,  0.009,  0.013,  0.018,  0.021,  0.027,  0.018, -0.039, 1.   , -0.038,  0.027],
               [ 0.003,  0.008,  0.011,  0.014,  0.017,  0.023,  0.018,  0.023, -0.038,  1.   , -0.052],
               [ 0.003,  0.008,  0.011,  0.016,  0.018,  0.024,  0.024,  0.025, 0.027, -0.052,  1.   ]]


BaBar B0->rholnu 2010:
  experiment: BaBar
  inspire: delAmoSanchez:2010af
  values:
    - name: <BR>(B0->rholnu)
      q2min: 0
      q2max: 8
      value: 0.747 ± 0.234  e-4
    - name: <BR>(B0->rholnu)
      q2min: 8
      q2max: 16
      value: 0.980 ± 0.187  e-4
    - name: <BR>(B0->rholnu)
      q2min: 16
      q2max: 20.3
      value: 0.256 ± 0.072  e-4
  correlation: [[ 1.   , 0.574, 0.380],
                [ 0.574, 1.   , 0.389],
                [ 0.380, 0.389, 1.   ]]

BaBar B+->rholnu 2010:
  experiment: BaBar
  inspire: delAmoSanchez:2010af
  values:
    - name: <BR>(B+->rholnu)
      q2min: 0
      q2max: 8
      value: 0.336 ± 0.109  e-4
    - name: <BR>(B+->rholnu)
      q2min: 8
      q2max: 16
      value: 0.523 ± 0.096  e-4
    - name: <BR>(B+->rholnu)
      q2min: 16
      q2max: 20.3
      value: 0.142 ± 0.036  e-4
  correlation: [[ 1.   , 0.574, 0.380],
                [ 0.574, 1.   , 0.389],
                [ 0.380, 0.389, 1.   ]]

Belle B->omegalnu 2013:
  experiment: Belle
  inspire: Sibidanov:2013rkk
  values:
    - name: <BR>(B+->omegalnu)
      q2min: 0
      q2max: 7
      value: 22.8±6.2  e-6
    - name: <BR>(B+->omegalnu)
      q2min: 7
      q2max: 14
      value: 56.5±10.6 e-6
    - name: <BR>(B+->omegalnu)
      q2min: 14
      q2max: 21
      value: 33.9±11.5 e-6
  correlation: [[ 1.   , 0.015, 0.103],
                [ 0.015, 1.   , 0.091],
                [ 0.103, 0.091, 1.   ]]


BaBar B->omegalnu 2012:
  experiment: BaBar
  inspire: Lees:2012vv
  values:
    - name: <BR>(B+->omegalnu)
      q2min: 0
      q2max: 4
      value: 138.1 ± 49.7  e-7
    - name: <BR>(B+->omegalnu)
      q2min: 4
      q2max: 8
      value: 283.0 ± 45.8  e-7
    - name: <BR>(B+->omegalnu)
      q2min: 8
      q2max: 12
      value: 284.6 ± 78.6  e-7
    - name: <BR>(B+->omegalnu)
      q2min: 12
      q2max: 16
      value: 246.7 ± 93.9  e-7
    - name: <BR>(B+->omegalnu)
      q2min: 16
      q2max: 20.2
      value: 239.8 ± 117.7  e-7
  correlation: [[1.,0.013,-0.053,-0.023,-0.199],
                [0.013,1.,-0.233,-0.149,0.109],
                [-0.053,-0.233,1.,0.174,0.063],
                [-0.023,-0.149,0.174,1.,-0.009],
                [-0.199,0.109,0.063,-0.009,1.]]

LHCb B+->Kmumu BR 2014:
  experiment: LHCb
  inspire: Aaij:2014pli
  values:
    - name: <dBR/dq2>(B+->Kmumu)
      q2min: 0.1
      q2max: 0.98
      value: 33.2 ± 1.8 ± 1.7 e-9
    - name: <dBR/dq2>(B+->Kmumu)
      q2min: 1.1
      q2max: 2.0
      value: 23.3 ± 1.5 ± 1.2 e-9
    - name: <dBR/dq2>(B+->Kmumu)
      q2min: 2.0
      q2max: 3.0
      value: 28.2 ± 1.6 ± 1.4 e-9
    - name: <dBR/dq2>(B+->Kmumu)
      q2min: 3.0
      q2max: 4.0
      value: 25.4 ± 1.5 ± 1.3 e-9
    - name: <dBR/dq2>(B+->Kmumu)
      q2min: 4.0
      q2max: 5.0
      value: 22.1 ± 1.4 ± 1.1 e-9
    - name: <dBR/dq2>(B+->Kmumu)
      q2min: 5.0
      q2max: 6.0
      value: 23.1 ± 1.4 ± 1.2 e-9
    - name: <dBR/dq2>(B+->Kmumu)
      q2min: 6.0
      q2max: 7.0
      value: 24.5 ± 1.4 ± 1.2 e-9
    - name: <dBR/dq2>(B+->Kmumu)
      q2min: 7.0
      q2max: 8.0
      value: 23.1 ± 1.4 ± 1.2 e-9
    - name: <dBR/dq2>(B+->Kmumu)
      q2min: 11.0
      q2max: 11.8
      value: 17.7 ± 1.3 ± 0.9 e-9
    - name: <dBR/dq2>(B+->Kmumu)
      q2min: 11.8
      q2max: 15.0
      value: 19.3 ± 1.2 ± 1.0 e-9
    - name: <dBR/dq2>(B+->Kmumu)
      q2min: 15.0
      q2max: 16.0
      value: 16.1 ± 1.0 ± 0.8 e-9
    - name: <dBR/dq2>(B+->Kmumu)
      q2min: 16.0
      q2max: 17.0
      value: 16.4 ± 1.0 ± 0.8 e-9
    - name: <dBR/dq2>(B+->Kmumu)
      q2min: 17.0
      q2max: 18.0
      value: 20.6 ± 1.1 ± 1.0 e-9
    - name: <dBR/dq2>(B+->Kmumu)
      q2min: 18.0
      q2max: 19.0
      value: 13.7 ± 1.0 ± 0.7 e-9
    - name: <dBR/dq2>(B+->Kmumu)
      q2min: 19.0
      q2max: 20.0
      value: 7.4 ± 0.8 ± 0.4 e-9
    - name: <dBR/dq2>(B+->Kmumu)
      q2min: 20.0
      q2max: 21.0
      value: 5.9 ± 0.7 ± 0.3 e-9
    - name: <dBR/dq2>(B+->Kmumu)
      q2min: 21.0
      q2max: 22.0
      value: 4.3 ± 0.7 ± 0.2 e-9
    - name: <dBR/dq2>(B+->Kmumu)
      q2min: 1.1
      q2max: 6.0
      value: 24.2 ± 0.7 ± 1.2 e-9
    - name: <dBR/dq2>(B+->Kmumu)
      q2min: 15.0
      q2max: 22.0
      value: 12.1 ± 0.4 ± 0.6 e-9


LHCb B0->Kmumu BR 2014:
  experiment: LHCb
  inspire: Aaij:2014pli
  values:
    - name: <dBR/dq2>(B0->Kmumu)
      q2min: 0.1
      q2max: 2.0
      value: 12.2 +5.9 -5.2 ± 0.6 e-9
    - name: <dBR/dq2>(B0->Kmumu)
      q2min: 2.0
      q2max: 4.0
      value: 18.7 +5.5 -4.9 ± 0.9 e-9
    - name: <dBR/dq2>(B0->Kmumu)
      q2min: 4.0
      q2max: 6.0
      value: 17.3 +5.3 -4.8 ± 0.9 e-9
    - name: <dBR/dq2>(B0->Kmumu)
      q2min: 6.0
      q2max: 8.0
      value: 27.0 +5.8 -5.3 ± 1.4 e-9
    - name: <dBR/dq2>(B0->Kmumu)
      q2min: 11.0
      q2max: 12.5
      value: 12.7 +4.5 -4.0 ± 0.6 e-9
    - name: <dBR/dq2>(B0->Kmumu)
      q2min: 15.0
      q2max: 17.0
      value: 14.3 +3.5 -3.2 ± 0.7 e-9
    - name: <dBR/dq2>(B0->Kmumu)
      q2min: 17.0
      q2max: 22.0
      value: 7.8 +1.7 -1.5 ± 0.4 e-9
    - name: <dBR/dq2>(B0->Kmumu)
      q2min: 1.1
      q2max: 6.0
      value: 18.7 +3.5 -3.2 ± 0.9 e-9
    - name: <dBR/dq2>(B0->Kmumu)
      q2min: 15.0
      q2max: 22.0
      value: 9.5 +1.6 -1.5 ± 0.5 e-9


LHCb B+->K*mumu BR 2014:
  experiment: LHCb
  inspire: Aaij:2014pli
  values:
    - name: <dBR/dq2>(B+->K*mumu)
      q2min: 0.1
      q2max: 2.0
      value: 59.2 +14.4 -13.0 ± 4.0 e-9
    - name: <dBR/dq2>(B+->K*mumu)
      q2min: 2.0
      q2max: 4.0
      value: 55.9 +15.9 -14.4 ± 3.8 e-9
    - name: <dBR/dq2>(B+->K*mumu)
      q2min: 4.0
      q2max: 6.0
      value:  24.9 +11.0 - 9.6 ± 1.7 e-9
    - name: <dBR/dq2>(B+->K*mumu)
      q2min: 6.0
      q2max: 8.0
      value: 33.0 +11.3 - 10.0 ± 2.3 e-9
    - name: <dBR/dq2>(B+->K*mumu)
      q2min: 11.0
      q2max: 12.5
      value: 82.8 +15.8 -14.1 ± 5.6 e-9
    - name: <dBR/dq2>(B+->K*mumu)
      q2min: 15.0
      q2max: 17.0
      value: 64.4 +12.9 -11.5 ± 4.4 e-9
    - name: <dBR/dq2>(B+->K*mumu)
      q2min: 17.0
      q2max: 19.0
      value:  11.6 + 9.1 - 7.6 ± 0.8 e-9
    - name: <dBR/dq2>(B+->K*mumu)
      q2min: 1.1
      q2max: 6.0
      value: 36.6 + 8.3 - 7.6 ± 2.6 e-9
    - name: <dBR/dq2>(B+->K*mumu)
      q2min: 15.0
      q2max: 19.0
      value:  39.5 + 8.0 - 7.3 ± 2.8 e-9

LHCb B0->K*mumu BR 2016:
  experiment: LHCb
  inspire: Aaij:2016flj
  values:
    - name: <dBR/dq2>(B0->K*mumu)
      q2min: 0.10
      q2max: 0.98
      value: 1.016 + 0.067 - 0.073 ± 0.029 ± 0.069 e-7
    - name: <dBR/dq2>(B0->K*mumu)
      q2min: 1.1
      q2max: 2.5
      value: 0.326 + 0.032 - 0.031 ± 0.010 ± 0.022 e-7
    - name: <dBR/dq2>(B0->K*mumu)
      q2min: 2.5
      q2max: 4.0
      value: 0.334 + 0.031 - 0.033 ± 0.009 ± 0.023 e-7
    - name: <dBR/dq2>(B0->K*mumu)
      q2min: 4.0
      q2max: 6.0
      value: 0.354 + 0.027 - 0.026 ± 0.009 ± 0.024 e-7
    - name: <dBR/dq2>(B0->K*mumu)
      q2min: 6.0
      q2max: 8.0
      value: 0.429 + 0.028 - 0.027 ± 0.010 ± 0.029 e-7
    - name: <dBR/dq2>(B0->K*mumu)
      q2min: 11.0
      q2max: 12.5
      value: 0.487 + 0.031 - 0.032 ± 0.012 ± 0.033 e-7
    - name: <dBR/dq2>(B0->K*mumu)
      q2min: 15.0
      q2max: 17.0
      value: 0.534 + 0.027 - 0.037 ± 0.020 ± 0.036 e-7
    - name: <dBR/dq2>(B0->K*mumu)
      q2min: 17.0
      q2max: 19.0
      value: 0.355 + 0.027 - 0.022 ± 0.017 ± 0.024 e-7
    - name: <dBR/dq2>(B0->K*mumu)
      q2min: 1.1
      q2max: 6.0
      value: 0.342 + 0.017 - 0.017 ± 0.009 ± 0.023 e-7
    - name: <dBR/dq2>(B0->K*mumu)
      q2min: 15.0
      q2max: 19.0
      value: 0.436 + 0.018 - 0.019 ± 0.007 ± 0.030 e-7

LHCb Bs->phimumu BR 2015:
  experiment: LHCb
  inspire: Aaij:2015esa
  values:
    - name: <dBR/dq2>(Bs->phimumu)
      q2min: 0.1
      q2max: 2.0
      value: 5.85 + 0.73 - 0.69  ± 0.14 ± 0.44 e-8
    - name: <dBR/dq2>(Bs->phimumu)
      q2min: 2.0
      q2max: 5.0
      value: 2.56 + 0.42 - 0.39 ± 0.06 ± 0.19 e-8
    - name: <dBR/dq2>(Bs->phimumu)
      q2min: 5.0
      q2max: 8.0
      value: 3.21 + 0.44 - 0.42 ± 0.08 ± 0.24 e-8
    - name: <dBR/dq2>(Bs->phimumu)
      q2min: 11.0
      q2max: 12.5
      value: 4.71 + 0.69 - 0.65 ± 0.15 ± 0.36 e-8
    - name: <dBR/dq2>(Bs->phimumu)
      q2min: 15.0
      q2max: 17.0
      value: 4.52 + 0.57 - 0.54 ± 0.12 ± 0.34 e-8
    - name: <dBR/dq2>(Bs->phimumu)
      q2min: 17.0
      q2max: 19.0
      value: 3.96 + 0.57 - 0.54 ± 0.14 ± 0.30 e-8
    - name: <dBR/dq2>(Bs->phimumu)
      q2min: 1.0
      q2max: 6.0
      value: 2.58 + 0.33 - 0.31 ± 0.08 ± 0.19 e-8
    - name: <dBR/dq2>(Bs->phimumu)
      q2min: 15.0
      q2max: 19.0
      value: 4.04 + 0.39 - 0.38 ± 0.13 ± 0.30 e-8

LHCb Bs->phimumu 2015 0.1-2.0 GeV^2:
  experiment: LHCb
  inspire: Aaij:2015esa
  values:
    - name: <FL>(Bs->phimumu)
      q2min: 0.1
      q2max: 2.0
      value: 0.20 + 0.08 - 0.09 ± 0.02
    - name: <S3>(Bs->phimumu)
      q2min: 0.1
      q2max: 2.0
      value: -0.05 + 0.13 - 0.13 ± 0.01
    - name: <S4>(Bs->phimumu)
      q2min: 0.1
      q2max: 2.0
      value: 0.27 + 0.28 - 0.18 ± 0.01
    # - name: <A5>(Bs->phimumu)
    #   q2min: 0.1
    #   q2max: 2.0
    #   value: -0.02 + 0.13 - 0.13 ± 0.00
    # - name: <A6>(Bs->phimumu)
    #   q2min: 0.1
    #   q2max: 2.0
    #   value: -0.19 + 0.15 - 0.15 ± 0.01
    - name: <S7>(Bs->phimumu)
      q2min: 0.1
      q2max: 2.0
      value: 0.04 + 0.12 - 0.12
    # - name: <A8>(Bs->phimumu)
    #   q2min: 0.1
    #   q2max: 2.0
    #   value: 0.10 + 0.14 - 0.14 ± 0.00
    # - name: <A9>(Bs->phimumu)
    #   q2min: 0.1
    #   q2max: 2.0
    #   value: 0.03 + 0.14 - 0.14 ± 0.01
  # correlation: [[1.00, 0.03, -0.15, 0.00, 0.02, 0.10, 0.03, 0.00],
  #               [1.00, 0.04, 0.07, 0.00, 0.05, -0.18, -0.05],
  #               [1.00, -0.13, -0.09, -0.19, 0.06, -0.09],
  #               [1.00, 0.11, 0.06, -0.14, 0.10],
  #               [1.00, 0.07, -0.03, -0.16],
  #               [1.00, -0.30, 0.03],
  #               [1.00, 0.06],
  #               [1.00]]
  correlation: [[1.00, 0.03, -0.15, 0.10],
                [1.00, 0.04, 0.05],
                [1.00, -0.19],
                [1.00]]

LHCb Bs->phimumu 2015 2.0-5.0 GeV^2:
  experiment: LHCb
  inspire: Aaij:2015esa
  values:
    - name: <FL>(Bs->phimumu)
      q2min: 2.0
      q2max: 5.0
      value: 0.68 + 0.16 - 0.13 ± 0.03
    - name: <S3>(Bs->phimumu)
      q2min: 2.0
      q2max: 5.0
      value: -0.06 + 0.19 - 0.23 ± 0.01
    - name: <S4>(Bs->phimumu)
      q2min: 2.0
      q2max: 5.0
      value: -0.47 + 0.30 - 0.44 ± 0.01
    # - name: <A5>(Bs->phimumu)
    #   q2min: 2.0
    #   q2max: 5.0
    #   value: 0.09 + 0.28 - 0.22 ± 0.01
    # - name: <A6>(Bs->phimumu)
    #   q2min: 2.0
    #   q2max: 5.0
    #   value: 0.09 + 0.20 - 0.19 ± 0.02
    - name: <S7>(Bs->phimumu)
      q2min: 2.0
      q2max: 5.0
      value: -0.03 + 0.18 - 0.23 ± 0.01
    # - name: <A8>(Bs->phimumu)
    #   q2min: 2.0
    #   q2max: 5.0
    #   value: 0.19 + 0.26 - 0.21 ± 0.01
    # - name: <A9>(Bs->phimumu)
    #   q2min: 2.0
    #   q2max: 5.0
    #   value: -0.13 + 0.24 - 0.30 ± 0.01
  # correlation: [[1.00, -0.05, 0.27, 0.04, -0.09, 0.02, 0.02, -0.16],
  #               [1.00, -0.23, -0.06, -0.05, 0.20, -0.11, 0.40],
  #               [1.00, 0.11, 0.16, 0.14, -0.41, -0.33],
  #               [1.00, -0.24, -0.31, 0.06, 0.08],
  #               [1.00, -0.03, 0.05, 0.11],
  #               [1.00, -0.05, -0.02],
  #               [1.00, -0.16],
  #               [1.00]]
  correlation: [[1.00, -0.05, 0.27, 0.02],
                [1.00, -0.23, 0.20],
                [1.00, 0.14],
                [1.00]]

LHCb Bs->phimumu 2015 5.0-8.0 GeV^2:
  experiment: LHCb
  inspire: Aaij:2015esa
  values:
    - name: <FL>(Bs->phimumu)
      q2min: 5.0
      q2max: 8.0
      value: 0.54 + 0.10 - 0.09 ± 0.02
    - name: <S3>(Bs->phimumu)
      q2min: 5.0
      q2max: 8.0
      value: -0.10 + 0.20 - 0.29 ± 0.01
    - name: <S4>(Bs->phimumu)
      q2min: 5.0
      q2max: 8.0
      value: -0.10 + 0.15 - 0.18 ± 0.01
    # - name: <A5>(Bs->phimumu)
    #   q2min: 5.0
    #   q2max: 8.0
    #   value: 0.04 + 0.17 - 0.17 ± 0.01
    # - name: <A6>(Bs->phimumu)
    #   q2min: 5.0
    #   q2max: 8.0
    #   value: -0.01 + 0.14 - 0.12 ± 0.01
    - name: <S7>(Bs->phimumu)
      q2min: 5.0
      q2max: 8.0
      value: 0.04 + 0.16 - 0.20 ± 0.01
    # - name: <A8>(Bs->phimumu)
    #   q2min: 5.0
    #   q2max: 8.0
    #   value: -0.12 + 0.17 - 0.19 ± 0.01
    # - name: <A9>(Bs->phimumu)
    #   q2min: 5.0
    #   q2max: 8.0
    #   value: -0.03 + 0.17 - 0.16 ± 0.01
  # correlation: [[1.00, -0.03, -0.01, 0.11, 0.01, 0.03, -0.07, 0.09],
  #               [1.00, -0.03, -0.01, -0.02, -0.18, 0.00, 0.05],
  #               [1.00, -0.05, -0.01, -0.03, 0.20, -0.08],
  #               [1.00, 0.00, 0.14, -0.05, -0.16],
  #               [1.00, 0.00, 0.05, -0.25],
  #               [1.00, 0.04, -0.14],
  #               [1.00, -0.04],
  #               [1.00]]
  correlation: [[1.00, -0.03, -0.01, 0.03],
                [1.00, -0.03, -0.18],
                [1.00, -0.03],
                [1.00]]

LHCb Bs->phimumu 2015 11.0-12.5 GeV^2:
  experiment: LHCb
  inspire: Aaij:2015esa
  values:
    - name: <FL>(Bs->phimumu)
      q2min: 11.0
      q2max: 12.5
      value: 0.29 + 0.11 - 0.11 ± 0.04
    - name: <S3>(Bs->phimumu)
      q2min: 11.0
      q2max: 12.5
      value: -0.19 + 0.20 - 0.23 ± 0.01
    - name: <S4>(Bs->phimumu)
      q2min: 11.0
      q2max: 12.5
      value: -0.47 + 0.21 - 0.29 ± 0.01
    # - name: <A5>(Bs->phimumu)
    #   q2min: 11.0
    #   q2max: 12.5
    #   value: 0.08 + 0.21 - 0.21 ± 0.01
    # - name: <A6>(Bs->phimumu)
    #   q2min: 11.0
    #   q2max: 12.5
    #   value: -0.16 + 0.16 - 0.18 ± 0.01
    - name: <S7>(Bs->phimumu)
      q2min: 11.0
      q2max: 12.5
      value: 0.00 + 0.15 - 0.17 ± 0.01
    # - name: <A8>(Bs->phimumu)
    #   q2min: 11.0
    #   q2max: 12.5
    #   value: -0.01 + 0.15 - 0.15 ± 0.01
    # - name: <A9>(Bs->phimumu)
    #   q2min: 11.0
    #   q2max: 12.5
    #   value: -0.02 + 0.16 - 0.15 ± 0.01
  # correlation: [[1.00, 0.21, 0.11, 0.20, 0.06, 0.21, -0.05, 0.03],
  #               [1.00, 0.02, 0.12, 0.18, 0.08, -0.02, 0.04],
  #               [1.00, -0.11, -0.37, 0.26, -0.01, -0.09],
  #               [1.00, -0.16, -0.07, 0.22, 0.04],
  #               [1.00, -0.04, -0.11, 0.14],
  #               [1.00, -0.36, 0.08],
  #               [1.00, -0.23],
  #               [1.00]]
  correlation: [[1.00, 0.21, 0.11, 0.21],
                [1.00, 0.02, 0.08],
                [1.00, 0.26],
                [1.00]]

LHCb Bs->phimumu 2015 15.0-17.0 GeV^2:
  experiment: LHCb
  inspire: Aaij:2015esa
  values:
    - name: <FL>(Bs->phimumu)
      q2min: 15.0
      q2max: 17.0
      value: 0.23 + 0.09 - 0.08 ± 0.02
    - name: <S3>(Bs->phimumu)
      q2min: 15.0
      q2max: 17.0
      value: -0.06 + 0.16 - 0.19 ± 0.01
    - name: <S4>(Bs->phimumu)
      q2min: 15.0
      q2max: 17.0
      value: -0.03 + 0.15 - 0.15 ± 0.01
    # - name: <A5>(Bs->phimumu)
    #   q2min: 15.0
    #   q2max: 17.0
    #   value: 0.02 + 0.13 - 0.14 ± 0.01
    # - name: <A6>(Bs->phimumu)
    #   q2min: 15.0
    #   q2max: 17.0
    #   value: 0.01 + 0.12 - 0.17 ± 0.01
    - name: <S7>(Bs->phimumu)
      q2min: 15.0
      q2max: 17.0
      value: 0.12 + 0.16 - 0.13 ± 0.01
    # - name: <A8>(Bs->phimumu)
    #   q2min: 15.0
    #   q2max: 17.0
    #   value: 0.08 + 0.16 - 0.18 ± 0.01
    # - name: <A9>(Bs->phimumu)
    #   q2min: 15.0
    #   q2max: 17.0
    #   value: 0.21 + 0.18 - 0.12 ± 0.01
  # correlation: [[1.00, -0.01, -0.01, 0.07, -0.05, 0.06, -0.06, -0.06],
  #               [1.00, 0.03, -0.06, 0.11, -0.08, -0.06, 0.15],
  #               [1.00, 0.01, -0.07, 0.04, 0.22, 0.04],
  #               [1.00, -0.04, 0.14, 0.05, 0.01],
  #               [1.00, 0.05, 0.01, -0.09],
  #               [1.00, -0.03, 0.06],
  #               [1.00, -0.11],
  #               [1.00]]
  correlation: [[1.00, -0.01, -0.01, 0.06],
                [1.00, 0.03, -0.08],
                [1.00, 0.04],
                [1.00]]

LHCb Bs->phimumu 2015 17.0-19.0 GeV^2:
  experiment: LHCb
  inspire: Aaij:2015esa
  values:
    - name: <FL>(Bs->phimumu)
      q2min: 17.0
      q2max: 19.0
      value: 0.40 + 0.13 - 0.15 ± 0.02
    - name: <S3>(Bs->phimumu)
      q2min: 17.0
      q2max: 19.0
      value: -0.07 + 0.23 - 0.27 ± 0.02
    - name: <S4>(Bs->phimumu)
      q2min: 17.0
      q2max: 19.0
      value: -0.39 + 0.25 - 0.34 ± 0.02
    # - name: <A5>(Bs->phimumu)
    #   q2min: 17.0
    #   q2max: 19.0
    #   value: 0.13 + 0.29 - 0.27 ± 0.01
    # - name: <A6>(Bs->phimumu)
    #   q2min: 17.0
    #   q2max: 19.0
    #   value: -0.04 + 0.18 - 0.19 ± 0.01
    - name: <S7>(Bs->phimumu)
      q2min: 17.0
      q2max: 19.0
      value: 0.20 + 0.29 - 0.22 ± 0.01
    # - name: <A8>(Bs->phimumu)
    #   q2min: 17.0
    #   q2max: 19.0
    #   value: -0.16 + 0.24 - 0.29 ± 0.01
    # - name: <A9>(Bs->phimumu)
    #   q2min: 17.0
    #   q2max: 19.0
    #   value: -0.02 + 0.19 - 0.19 ± 0.01
  # correlation: [[1.00, -0.12, 0.08, -0.32, 0.06, -0.04, 0.15, -0.01],
  #               [1.00, -0.04, 0.40, 0.16, 0.22, 0.00, 0.02],
  #               [1.00, 0.25, 0.30, -0.13, 0.40, 0.14],
  #               [1.00, -0.05, 0.16, -0.06, 0.28],
  #               [1.00, -0.03, 0.19, -0.05],
  #               [1.00, -0.02, 0.18],
  #               [1.00, -0.02],
  #               [1.00]]
  correlation: [[1.00, -0.12, 0.08, -0.04],
                [1.00, -0.04, 0.22],
                [1.00, -0.13],
                [1.00]]

LHCb Bs->phimumu 2015 1.0-6.0 GeV^2:
  experiment: LHCb
  inspire: Aaij:2015esa
  values:
    - name: <FL>(Bs->phimumu)
      q2min: 1.0
      q2max: 6.0
      value: 0.63 + 0.09 - 0.09 ± 0.03
    - name: <S3>(Bs->phimumu)
      q2min: 1.0
      q2max: 6.0
      value: -0.02 + 0.12 - 0.13 ± 0.01
    - name: <S4>(Bs->phimumu)
      q2min: 1.0
      q2max: 6.0
      value: -0.19 + 0.14 - 0.13 ± 0.01
    # - name: <A5>(Bs->phimumu)
    #   q2min: 1.0
    #   q2max: 6.0
    #   value: 0.20 + 0.13 - 0.13 ± 0.00
    # - name: <A6>(Bs->phimumu)
    #   q2min: 1.0
    #   q2max: 6.0
    #   value: 0.08 + 0.12 - 0.11 ± 0.01
    - name: <S7>(Bs->phimumu)
      q2min: 1.0
      q2max: 6.0
      value: -0.03 + 0.14 - 0.14 ± 0.01
    # - name: <A8>(Bs->phimumu)
    #   q2min: 1.0
    #   q2max: 6.0
    #   value: -0.00 + 0.15 - 0.17 ± 0.00
    # - name: <A9>(Bs->phimumu)
    #   q2min: 1.0
    #   q2max: 6.0
    #   value: -0.01 + 0.13 - 0.13 ± 0.01
  # correlation: [[1.00, -0.02, 0.08, 0.08, -0.04, 0.07, 0.03, -0.05],
  #               [1.00, -0.07, 0.13, -0.13, 0.10, -0.06, 0.12],
  #               [1.00, 0.17, 0.10, -0.06, -0.01, -0.13],
  #               [1.00, -0.14, -0.05, -0.05, 0.04],
  #               [1.00, -0.04, -0.09, -0.06],
  #               [1.00, 0.07, 0.04],
  #               [1.00, -0.10],
  #               [1.00]]
  correlation: [[1.00, -0.02, 0.08, 0.07],
                [1.00, -0.07, 0.10],
                [1.00, -0.06],
                [1.00]]

LHCb Bs->phimumu 2015 15.0-19.0 GeV^2:
  experiment: LHCb
  inspire: Aaij:2015esa
  values:
    - name: <FL>(Bs->phimumu)
      q2min: 15.0
      q2max: 19.0
      value: 0.29 + 0.07 - 0.06 ± 0.02
    - name: <S3>(Bs->phimumu)
      q2min: 15.0
      q2max: 19.0
      value: -0.09 + 0.11 - 0.12 ± 0.01
    - name: <S4>(Bs->phimumu)
      q2min: 15.0
      q2max: 19.0
      value: -0.14 + 0.11 - 0.11 ± 0.01
    # - name: <A5>(Bs->phimumu)
    #   q2min: 15.0
    #   q2max: 19.0
    #   value: 0.11 + 0.10 - 0.10 ± 0.00
    # - name: <A6>(Bs->phimumu)
    #   q2min: 15.0
    #   q2max: 19.0
    #   value: 0.00 + 0.10 - 0.11 ± 0.01
    - name: <S7>(Bs->phimumu)
      q2min: 15.0
      q2max: 19.0
      value: 0.13 + 0.11 - 0.11 ± 0.01
    # - name: <A8>(Bs->phimumu)
    #   q2min: 15.0
    #   q2max: 19.0
    #   value: 0.03 + 0.12 - 0.12 ± 0.00
    # - name: <A9>(Bs->phimumu)
    #   q2min: 15.0
    #   q2max: 19.0
    #   value: 0.12 + 0.11 - 0.09 ± 0.00
  # correlation: [[1.00, 0.01, -0.05, -0.03, 0.00, 0.07, -0.04, -0.08],
  #               [1.00, -0.03, 0.16, 0.09, 0.05, 0.02, 0.07],
  #               [1.00, 0.12, 0.03, 0.03, 0.24, 0.09],
  #               [1.00, -0.09, 0.08, 0.04, 0.14],
  #               [1.00, 0.05, 0.05, -0.11],
  #               [1.00, 0.01, 0.10],
  #               [1.00, -0.07],
  #               [1.00]]
  correlation: [[1.00, 0.01, -0.05, 0.07],
                [1.00, -0.03, 0.05],
                [1.00, 0.03],
                [1.00]]

LHCb B->K*ee 2013:
  experiment: LHCb
  inspire: Aaij:2015dea
  values:
    - name: <FL>(B0->K*ee)
      q2min: 0.002
      q2max: 1.12
      value: 0.16 ± 0.06 ± 0.03
    - name: <P1>(B0->K*ee)
      q2min: 0.002
      q2max: 1.12
      value: -0.23 ± 0.23 ± 0.05
    - name: <ATIm>(B0->K*ee)
      q2min: 0.002
      q2max: 1.12
      value: 0.14 ± 0.22 ± 0.05
    - name: <P2>(B0->K*ee)
      q2min: 0.002
      q2max: 1.12
      value: 0.05 ± 0.09 ± 0.025 # P2 = 1/2 * ATRe

LHCb B->Kee 2014:
  experiment: LHCb
  inspire: Aaij:2014ora
  values:
    - name: <Rmue>(B+->Kll)
      q2min: 1.0
      q2max: 6.0
      value: 0.745 + 0.090 - 0.074 ± 0.036
    - name: <dBR/dq2>(B+->Kee)
      q2min: 1.0
      q2max: 6.0
      value: 0.312 +0.038 -0.030 +0.012 -0.008 e-7 # this is 1.56 +0.19 -0.15 +0.06 -0.04 e-7 for the partial BR

PDG 2015:
  experiment: PDG
  inspire: Agashe:2014kda
  values:
    BR(pi+->enu): (1.230±0.004)1e-4
    BR(K+->munu): (63.56±0.11)1e-2
    Remu(K+->lnu): 2.488±0.009e-5
    BR(KL->pimunu): (27.04±0.07)1e-2
    BR(KL->pienu): (40.55±0.11)1e-2
    BR(K+->pimunu): (3.352±0.033)1e-2
    BR(K+->pienu): (5.07±0.04)1e-2

PiENu pi->enu 2015:
  experiment: PiENu
  inspire: Aguilar-Arevalo:2015cdf
  values:
    BR(pi+->enu): (1.2344±0.0023±0.0019)1e-4

LHCb Lambdab->Lambdamumu 2015:
  experiment: LHCb
  inspire:
  values:
    - name: <dBR/dq2>(Lambdab->Lambdamumu)
      q2min: 0.1
      q2max: 2
      value: 0.36  + 0.12 - 0.11 + 0.02 - 0.02 ± 0.07 e-7
    - name: <dBR/dq2>(Lambdab->Lambdamumu)
      q2min: 2
      q2max: 4
      value: 0.11  + 0.12 - 0.09 + 0.01 - 0.01 ± 0.02 e-7
    - name: <dBR/dq2>(Lambdab->Lambdamumu)
      q2min: 4
      q2max: 6
      value: 0.02  + 0.09 - 0.001 + 0.01 - 0.01 ± 0.01 e-7
    - name: <dBR/dq2>(Lambdab->Lambdamumu)
      q2min: 6
      q2max: 8
      value: 0.25  + 0.12 - 0.11 + 0.01 - 0.01 ± 0.05 e-7
    - name: <dBR/dq2>(Lambdab->Lambdamumu)
      q2min: 11
      q2max: 12.5
      value: 0.75  + 0.15 - 0.14 + 0.03 - 0.05 ± 0.15 e-7
    - name: <dBR/dq2>(Lambdab->Lambdamumu)
      q2min: 15
      q2max: 16
      value: 1.12  + 0.19 - 0.18 + 0.05 - 0.05 ± 0.23 e-7
    - name: <dBR/dq2>(Lambdab->Lambdamumu)
      q2min: 16
      q2max: 18
      value: 1.22  + 0.14 - 0.14 + 0.03 - 0.06 ± 0.25 e-7
    - name: <dBR/dq2>(Lambdab->Lambdamumu)
      q2min: 18
      q2max: 20
      value: 1.24  + 0.14 - 0.14 + 0.06 - 0.05 ± 0.26 e-7
    - name: <dBR/dq2>(Lambdab->Lambdamumu)
      q2min: 1.1
      q2max: 6
      value: 0.09  + 0.06 - 0.05 + 0.01 - 0.01 ± 0.02 e-7
    - name: <dBR/dq2>(Lambdab->Lambdamumu)
      q2min: 15
      q2max: 20
      value: 1.20  + 0.09 - 0.09 + 0.02 - 0.04 ± 0.25 e-7
    - name: <FL>(Lambdab->Lambdamumu)
      q2min: 0.1
      q2max: 2
      value: 0.56 + 0.23 - 0.56 ± 0.08
    - name: <FL>(Lambdab->Lambdamumu)
      q2min: 11
      q2max: 12.5
      value: 0.40 + 0.37 - 0.36 ± 0.06
    - name: <FL>(Lambdab->Lambdamumu)
      q2min: 15
      q2max: 16
      value: 0.49 + 0.30 - 0.30 ± 0.05
    - name: <FL>(Lambdab->Lambdamumu)
      q2min: 16
      q2max: 18
      value: 0.68 + 0.15 - 0.21 ± 0.05
    - name: <FL>(Lambdab->Lambdamumu)
      q2min: 18
      q2max: 20
      value: 0.62 + 0.24 - 0.27 ± 0.04
    - name: <FL>(Lambdab->Lambdamumu)
      q2min: 15
      q2max: 20
      value: 0.61 + 0.11 - 0.14 ± 0.03
    - name: <AFBh>(Lambdab->Lambdamumu)
      q2min: 0.1
      q2max: 2
      value: -0.12 + 0.31 - 0.28 ± 0.15
    - name: <AFBh>(Lambdab->Lambdamumu)
      q2min: 11
      q2max: 12.5
      value: -0.50 + 0.10 - 0.001 ± 0.04
    - name: <AFBh>(Lambdab->Lambdamumu)
      q2min: 15
      q2max: 16
      value: -0.19 + 0.14 - 0.16 ± 0.03
    - name: <AFBh>(Lambdab->Lambdamumu)
      q2min: 16
      q2max: 18
      value: -0.44 + 0.10 - 0.05 ± 0.03
    - name: <AFBh>(Lambdab->Lambdamumu)
      q2min: 18
      q2max: 20
      value: -0.13 + 0.09 - 0.12 ± 0.03
    - name: <AFBh>(Lambdab->Lambdamumu)
      q2min: 15
      q2max: 20
      value: -0.29 + 0.07 - 0.07 ± 0.03
    - name: <AFBl>(Lambdab->Lambdamumu)
      q2min: 0.1
      q2max: 2
      value: 0.37 + 0.37 - 0.48 ± 0.03
    - name: <AFBl>(Lambdab->Lambdamumu)
      q2min: 11
      q2max: 12.5
      value: 0.01 + 0.19 - 0.18 ± 0.06
    - name: <AFBl>(Lambdab->Lambdamumu)
      q2min: 15
      q2max: 16
      value: -0.10 + 0.18 - 0.16 ± 0.03
    - name: <AFBl>(Lambdab->Lambdamumu)
      q2min: 16
      q2max: 18
      value: -0.07 + 0.13 - 0.12 ± 0.04
    - name: <AFBl>(Lambdab->Lambdamumu)
      q2min: 18
      q2max: 20
      value: 0.01 + 0.15 - 0.14 ± 0.04
    - name: <AFBl>(Lambdab->Lambdamumu)
      q2min: 15
      q2max: 20
      value: -0.05 + 0.09 - 0.09 ± 0.03

LHCb B+->Kmumu FH 2014:
  experiment: LHCb
  inspire: Aaij:2014tfa
  values:
    - name: <FH>(B+->Kmumu)
      q2min: 0.1
      q2max: 0.98
      value: 0.115 ± 0.095 ± 0.03
    - name: <FH>(B+->Kmumu)
      q2min: 1.1
      q2max: 2
      value: 0.115 ± 0.115 ± 0.03
    - name: <FH>(B+->Kmumu)
      q2min: 2
      q2max: 3
      value: 0.175 ± 0.125 ± 0.03
    - name: <FH>(B+->Kmumu)
      q2min: 3
      q2max: 4
      value: 0.02 ± 0.02 ± 0.02
    - name: <FH>(B+->Kmumu)
      q2min: 4
      q2max: 5
      value: 0.045 ± 0.045 ± 0.03
    - name: <FH>(B+->Kmumu)
      q2min: 5
      q2max: 6
      value: 0.07 ± 0.07 ± 0.02
    - name: <FH>(B+->Kmumu)
      q2min: 6
      q2max: 7
      value: 0.04 ± 0.04 ± 0.02
    - name: <FH>(B+->Kmumu)
      q2min: 7
      q2max: 8
      value: 0.015 ± 0.015 ± 0.03
    - name: <FH>(B+->Kmumu)
      q2min: 11
      q2max: 11.75
      value: 0.145 ± 0.085 ± 0.03
    - name: <FH>(B+->Kmumu)
      q2min: 11.75
      q2max: 12.5
      value: 0.05 ± 0.05 ± 0.02
    - name: <FH>(B+->Kmumu)
      q2min: 15
      q2max: 16
      value: 0.13 ± 0.07 ± 0.02
    - name: <FH>(B+->Kmumu)
      q2min: 16
      q2max: 17
      value: 0.06 ± 0.06 ± 0.02
    - name: <FH>(B+->Kmumu)
      q2min: 17
      q2max: 18
      value: 0.085 ± 0.075 ± 0.02
    - name: <FH>(B+->Kmumu)
      q2min: 18
      q2max: 19
      value: 0.14 ± 0.09 ± 0.02
    - name: <FH>(B+->Kmumu)
      q2min: 19
      q2max: 20
      value: 0.05 ± 0.05 ± 0.04
    - name: <FH>(B+->Kmumu)
      q2min: 20
      q2max: 21
      value: 0.07 ± 0.07 ± 0.04
    - name: <FH>(B+->Kmumu)
      q2min: 21
      q2max: 22
      value: 0.225 ± 0.185 ± 0.05
    - name: <FH>(B+->Kmumu)
      q2min: 1.1
      q2max: 6
      value: 0.03 ± 0.03 ± 0.02
    - name: <FH>(B+->Kmumu)
      q2min: 15
      q2max: 22
      value: 0.035 ± 0.035 ± 0.02

LHCb B+->Kmumu AFB 2014:
  experiment: LHCb
  inspire: Aaij:2014tfa
  values:
    - name: <AFB>(B+->Kmumu)
      q2min: 0.1
      q2max: 0.98
      value: -0.05 ± 0.04 ± 0.01
    - name: <AFB>(B+->Kmumu)
      q2min: 1.1
      q2max: 2
      value: 0.05 ± 0.05 ± 0.01
    - name: <AFB>(B+->Kmumu)
      q2min: 2
      q2max: 3
      value: 0.06 ± 0.05 ± 0.01
    - name: <AFB>(B+->Kmumu)
      q2min: 3
      q2max: 4
      value: -0.005 ± 0.015 ± 0.01
    - name: <AFB>(B+->Kmumu)
      q2min: 4
      q2max: 5
      value: 0.02 ± 0.05 ± 0.01
    - name: <AFB>(B+->Kmumu)
      q2min: 5
      q2max: 6
      value: 0.00 ± 0.04 ± 0.01
    - name: <AFB>(B+->Kmumu)
      q2min: 6
      q2max: 7
      value: 0.015 ± 0.025 ± 0.01
    - name: <AFB>(B+->Kmumu)
      q2min: 7
      q2max: 8
      value: 0.00 ± 0.02 ± 0.01
    - name: <AFB>(B+->Kmumu)
      q2min: 11
      q2max: 11.75
      value: 0.075 ± 0.045 ± 0.01
    - name: <AFB>(B+->Kmumu)
      q2min: 11.75
      q2max: 12.5
      value: 0.025 ± 0.025 ± 0.01
    - name: <AFB>(B+->Kmumu)
      q2min: 15
      q2max: 16
      value: -0.065 ± 0.035 ± 0.01
    - name: <AFB>(B+->Kmumu)
      q2min: 16
      q2max: 17
      value: -0.025 ± 0.025 ± 0.01
    - name: <AFB>(B+->Kmumu)
      q2min: 17
      q2max: 18
      value: -0.03 ± 0.03 ± 0.01
    - name: <AFB>(B+->Kmumu)
      q2min: 18
      q2max: 19
      value: 0.01 ± 0.04 ± 0.01
    - name: <AFB>(B+->Kmumu)
      q2min: 19
      q2max: 20
      value: 0.015 ± 0.035 ± 0.02
    - name: <AFB>(B+->Kmumu)
      q2min: 20
      q2max: 21
      value: 0.03 ± 0.04 ± 0.02
    - name: <AFB>(B+->Kmumu)
      q2min: 21
      q2max: 22
      value: 0.11 ± 0.08 ± 0.02
    - name: <AFB>(B+->Kmumu)
      q2min: 1.1
      q2max: 6
      value: 0.005 ± 0.015 ± 0.01
    - name: <AFB>(B+->Kmumu)
      q2min: 15
      q2max: 22
      value: -0.015 ± 0.015 ± 0.01

Belle B->Xcenu 2006:
  inspire: Urquijo:2006wd
  description: >
    Measurements of the charged and neutral B decays with an electron energy
    threshold of 0.6 GeV averaged and rescaled to the total branching ratio.
  values:
    BR(B->Xcenu): 0.1088(27)

BaBar B->Xcenu 2009:
  inspire: Aubert:2009qda
  values:
    BR(B->Xcenu): 0.1064(17)(6)

BaBar RD 2012:
  experiment: BaBar
  inspire: Lees:2013uzd
  values:
    Rtaul(B->Dlnu): 0.440 ± 0.058 ± 0.042
    Rtaul(B->D*lnu): 0.332 ± 0.024 ± 0.018
  correlation: -0.27 # HFAG

Belle RD had 2015:
  experiment: Belle
  inspire: Huschle:2015rga
  values:
    Rtaul(B->Dlnu): 0.375 ± 0.064 ± 0.026
    Rtaul(B->D*lnu): 0.293 ± 0.038 ± 0.015
  correlation: -0.49 # HFAG

Belle RD* sl 2016:
  experiment: Belle
  inspire: Sato:2016svk
  values:
    Rtaul(B->D*lnu): 0.302 ± 0.030 ± 0.011

Belle RD* had 2016:
  experiment: Belle
  inspire: Abdesselam:2016xqt
  values:
    Rtaul(B->D*lnu): 0.276 ± 0.034 +0.029 -0.026

LHCb RD* 2015:
  experiment: LHCb
  inspire: Aaij:2015yra
  values:
    Rtaumu(B->D*lnu): 0.336 ± 0.027 ± 0.030

LHCb RD* 2017:
  experiment: LHCb
  inspire: Aaij:2017uff
  values:
    Rtaumu(B->D*lnu): 0.286 ± 0.019 ± 0.025 ± 0.021

CMS Bs->mumu 2013:
  experiment: CMS
  inspire: Chatrchyan:2013bka
  observables:
    - BR(Bs->mumu)
    - BR(B0->mumu)
  values:
    distribution: multivariate_numerical
    xi:
      - [0, 8.0e-09]
      - [0, 1.5e-09]
    y:
      - [6510533.359062632, 263681802.43076074, 6901680552.930142, 91016567019.11922, 699899812399.686, 1694533116442.7427, 2466818760045.5977, 3344743085413.468, 4124271847887.1045, 4697462896754.376, 4938370056978.907, 4827922496590.41, 4434105355035.798, 4056247586250.222, 3833564020724.881, 3130032671627.199, 2176598879819.052, 1341390926825.089, 461224857156.314, 62665266558.628685, 8647004797.46827, 467903171.83492017, 16681657.090644345, 1137773.094295737, 124309.62787285626, 0.0, 0.0, 0.0, 0.0, 0.0]
      - [206103870685.24493, 2445088954840.0645, 12910265582355.367, 45988175038177.58, 109657539001130.28, 190881378120688.8, 269083914356631.38, 360035652130206.6, 450806337353961.5, 515307288299136.2, 536946617977258.2, 518893685181394.75, 486494187312846.75, 465042106891675.06, 419085190182377.9, 316118712138802.1, 207738748280991.9, 131901347245896.55, 74403030054471.89, 37742912013957.33, 13809122234577.46, 3351550538695.9414, 619807351460.4816, 206665717149.27362, 28954964404.540745, 998545067.9944261, 14082219.490230089, 83239.11807022491, 0.0, 0.0]
      - [31357931950686.074, 154085980457230.16, 349930141430184.2, 628933361835594.5, 1022078730983672.1, 1536163472063388.2, 2112393311830327.2, 2608664886878954.5, 2889116414362998.5, 2913129810704873.0, 2736168905549195.5, 2531582944365908.5, 2443576234237200.5, 2325541796436672.5, 1933198492217536.0, 1430726287721795.0, 1041260177014663.0, 762877113861832.4, 552199091663005.7, 386425759480236.06, 256424511061665.78, 153148681242037.75, 88805766842366.7, 47228600417215.32, 14995803795055.016, 2578656130295.5615, 213295770901.83362, 4996319569.025979, 21665761.969188638, 13838.322936115937]
      - [208712171407125.2, 949256628912468.1, 1883588354275915.2, 3105130120440758.5, 4788400501494191.0, 6963305126511808.0, 9360531599919560.0, 1.1289169789320598e+16, 1.1920729988145396e+16, 1.0972826912934548e+16, 9378734461417202.0, 8650269432749582.0, 8771303513127017.0, 8422588560707883.0, 7197618050187118.0, 5708817699994999.0, 4312929729528145.5, 3134404526637007.0, 2200009296193746.5, 1495291748943177.2, 989405500182866.5, 636940432434861.8, 400829356378866.94, 247473750307207.0, 145836465915244.78, 73655121298679.4, 21712381462992.22, 2014072111580.3105, 46283531849.11765, 237789273.3718458]
      - [709835303077215.9, 3089358558507345.0, 5938082494401244.0, 9650295707090700.0, 1.4586149885256834e+16, 2.057991475215104e+16, 2.707054475249774e+16, 3.309305687410857e+16, 3.72957291506278e+16, 3.828270867171235e+16, 3.686447714363849e+16, 3.4876079774678024e+16, 3.1674008985987124e+16, 2.698355477463066e+16, 2.183410453911972e+16, 1.6947602522046702e+16, 1.2682073341015486e+16, 9156805957480966.0, 6390186845220131.0, 4304650795248420.0, 2808731745959619.5, 1779343236508157.0, 1096888741036529.8, 661715028795802.8, 393101978166424.4, 228896735867458.56, 121272421386650.06, 41895305874501.31, 5410822825940.849, 190658302955.16183]
      - [1959878917316973.5, 8752236903557568.0, 1.7561037204558962e+16, 2.959939332810395e+16, 4.486419062718298e+16, 6.187545793408987e+16, 7.747982297541426e+16, 8.938489148900078e+16, 9.66379042598361e+16, 9.908244190677349e+16, 9.634564417517694e+16, 8.835147404624424e+16, 7.697226672886811e+16, 6.41681163625715e+16, 5.1377167748414936e+16, 3.9596762481803624e+16, 2.930116127576887e+16, 2.0894597795368536e+16, 1.4359238974998786e+16, 9526149451292240.0, 6123404189566104.0, 3810509153059849.0, 2305446460987812.5, 1363319031795787.0, 791930532919940.2, 453402797924861.1, 256040538059211.78, 138025300119358.9, 54028104502344.7, 7244895452420.615]
      - [4750743020536653.0, 2.15190048517017e+16, 4.20895466487549e+16, 6.783937503293072e+16, 1.016859782380836e+17, 1.4101814362919528e+17, 1.770052155994157e+17, 2.0143509938190077e+17, 2.1234988342818483e+17, 2.11919404112807e+17, 2.0042130881320464e+17, 1.7887995377223926e+17, 1.5169974766688438e+17, 1.230705040092608e+17, 9.610958261808056e+16, 7.248234849364173e+16, 5.281200773257999e+16, 3.7067873601496936e+16, 2.5075929040123876e+16, 1.6419429176969934e+16, 1.0438830618415896e+16, 6448517727190867.0, 3878123143137465.5, 2275883372474729.5, 1305382440316168.5, 734182768469346.5, 407012389361506.06, 222730046603875.0, 111927487746971.92, 30738806303365.76]
      - [6030668719170593.0, 3.782190043965362e+16, 8.191900036458515e+16, 1.3485827650091762e+17, 1.989782294951519e+17, 2.650032711928908e+17, 3.218962830068411e+17, 3.609349496618003e+17, 3.7683764867724563e+17, 3.705661431143976e+17, 3.459200028503035e+17, 3.0673567697624614e+17, 2.5748667246506074e+17, 2.044650709843697e+17, 1.5467305487597395e+17, 1.1251579610024786e+17, 7.953194967372216e+16, 5.4673243264264136e+16, 3.645748582870643e+16, 2.354312871143835e+16, 1.4754361641461712e+16, 9004200925521140.0, 5355939865055718.0, 3110069145307248.0, 1768329819950076.5, 985598614555407.0, 540475874012335.4, 292823496999557.06, 154825701616440.8, 61535372709825.734]
      - [8417404301382632.0, 6.070764012403124e+16, 1.3602330330619597e+17, 2.220555041261387e+17, 3.1368803639634656e+17, 3.907836114678391e+17, 4.4524876583351034e+17, 4.761017710168745e+17, 4.8396697788965434e+17, 4.721785049091836e+17, 4.432757228357787e+17, 3.996915041657491e+17, 3.4444825947389216e+17, 2.794715090670387e+17, 2.1129199890388813e+17, 1.504577488443262e+17, 1.0337175902257016e+17, 6.9502826753273384e+16, 4.569812136469213e+16, 2.9217465011335536e+16, 1.8136321273645932e+16, 1.095936739017014e+16, 6455058275441567.0, 3706644784583006.0, 2079315925733309.8, 1143221144729313.0, 619065340629379.5, 331645181479547.44, 174996936271455.6, 77367986296455.75]
      - [1.2878900980243768e+16, 9.355629256269909e+16, 2.0477857621361053e+17, 3.100853050652759e+17, 4.09449275932511e+17, 5.002864060907227e+17, 5.7306548621674586e+17, 6.150465791333723e+17, 6.209583560981556e+17, 5.923330388471828e+17, 5.355651144323401e+17, 4.6459565354065286e+17, 3.938818224583205e+17, 3.237303742118161e+17, 2.4752303121878032e+17, 1.7432153631602864e+17, 1.1730668614867834e+17, 7.768067206120504e+16, 5.055481993453606e+16, 3.200912219403387e+16, 1.9684166501320896e+16, 1.1783135700012312e+16, 6872113135872760.0, 3903987905926205.0, 2162719894466496.0, 1174440863554256.2, 629626240194463.6, 334636063990359.56, 175828723937862.97, 80614588973963.95]
      - [1.7095767054216018e+16, 1.2418651077160464e+17, 2.634867243323152e+17, 3.769872450025156e+17, 4.8891337677998957e+17, 5.996536549732138e+17, 6.862138737231296e+17, 7.319892314847521e+17, 7.311016370325089e+17, 6.853614140830399e+17, 6.049214065029208e+17, 5.074763442680921e+17, 4.1781221197166765e+17, 3.39204594981923e+17, 2.5582391374778102e+17, 1.7714665881469654e+17, 1.1768314178036728e+17, 7.732121716497056e+16, 5.014147951350106e+16, 3.159917292765855e+16, 1.9263143429523864e+16, 1.1408594924500306e+16, 6577167715459269.0, 3696103001396021.0, 2031062319708052.5, 1096061450825472.2, 584131195372877.4, 308443137944286.7, 159824048999026.34, 63959742959563.47]
      - [2.0584772190230732e+16, 1.463948517378774e+17, 2.993343517093141e+17, 4.1769331870452326e+17, 5.406472048978801e+17, 6.781883220642467e+17, 8.016504959690696e+17, 8.611526956963501e+17, 8.362884603013792e+17, 7.456796387250674e+17, 6.228331035280878e+17, 5.048551291403426e+17, 4.107281515160766e+17, 3.2849314956726464e+17, 2.4198491509329904e+17, 1.6370264646586474e+17, 1.074242437059651e+17, 7.0495851384361176e+16, 4.570052462307178e+16, 2.864380955705438e+16, 1.7309954652192124e+16, 1.0150625861000522e+16, 5787872647536945.0, 3217359611550238.5, 1751690277985791.2, 938428893434335.4, 497003191471763.6, 260855799597099.75, 130182181622105.47, 41475270303129.16]
      - [2.284904727837282e+16, 1.595934349082459e+17, 3.1575980497281325e+17, 4.336057712366351e+17, 5.529877451860634e+17, 6.614167012000338e+17, 7.366367842045728e+17, 7.634227422447128e+17, 7.396026066973661e+17, 6.726411054506756e+17, 5.7397818806663654e+17, 4.688953151668255e+17, 3.809431846893198e+17, 2.9558655877189715e+17, 2.0902276685985587e+17, 1.387743074583006e+17, 9.128955256073016e+16, 6.013145767194041e+16, 3.876432379701989e+16, 2.40340002976267e+16, 1.436712247178076e+16, 8330857653990133.0, 4701635461220501.0, 2592769261956346.5, 1404107059684664.5, 749923320349089.2, 396050088118940.44, 205856981422311.56, 88983434603318.8, 14962446180716.895]
      - [2.329448054264711e+16, 1.6141177475625885e+17, 3.1333908995159155e+17, 4.2321366465110163e+17, 5.328690242332726e+17, 6.234851609662939e+17, 6.766610121831644e+17, 6.87848876924104e+17, 6.552138442234468e+17, 5.84388513654379e+17, 4.9485958972984634e+17, 4.09954114172037e+17, 3.2951189425027923e+17, 2.43976851897215e+17, 1.6587312411626298e+17, 1.0952469291623994e+17, 7.301843037727757e+16, 4.8432835359115976e+16, 3.1028030280740104e+16, 1.901961832518464e+16, 1.1240704649482678e+16, 6439371599979769.0, 3587286289574593.0, 1956925239140450.2, 1051781691146595.8, 559348532768665.2, 294679924509008.5, 148279799338982.22, 47554203810604.69, 3820900243164.944]
      - [2.2049236513446036e+16, 1.5200006720183526e+17, 2.94186422647486e+17, 3.933502124628111e+17, 4.8542881643590355e+17, 5.599327703603603e+17, 5.972784709969866e+17, 5.948482937137864e+17, 5.5430771005611616e+17, 4.8830315544121056e+17, 4.1666696804305664e+17, 3.4351099742900966e+17, 2.6268937631727974e+17, 1.84235490398235e+17, 1.2389954247883819e+17, 8.354556842680163e+16, 5.6455392112919256e+16, 3.718147629996975e+16, 2.3417408399206796e+16, 1.41485371115573e+16, 8260189489584493.0, 4674649119391667.0, 2580278763045940.0, 1399952194440849.5, 750024226414991.4, 398002468608695.9, 207581890150484.78, 88226396453080.4, 14644964372244.984, 445156271418.2631]
      - [1.9447606661959216e+16, 1.3291793026311968e+17, 2.5830994473997453e+17, 3.4943909608188166e+17, 4.2161760902223296e+17, 4.6765048530289363e+17, 4.847093648531673e+17, 4.77261731692456e+17, 4.487990776689063e+17, 4.0191336482823475e+17, 3.3844785668629926e+17, 2.636599041351351e+17, 1.905381051150002e+17, 1.3185622224231302e+17, 9.061791207981344e+16, 6.229040262808489e+16, 4.197242572689399e+16, 2.7144941426307972e+16, 1.6797939301090858e+16, 9992916494131602.0, 5745664346790440.0, 3218171332330131.0, 1767309173254128.8, 956045636566098.5, 511449485601026.3, 270820536676222.12, 132753309130505.12, 36451907627042.09, 2432136628293.7124, 22947664791.573353]
      - [1.583705410101826e+16, 1.0567647439638118e+17, 2.0366210474917734e+17, 2.8583195239846886e+17, 3.509047656537023e+17, 3.9169320686835955e+17, 4.0655994700340717e+17, 3.95509109358827e+17, 3.613544613208276e+17, 3.080774512114791e+17, 2.4464341329392973e+17, 1.8283775142385306e+17, 1.3153499695072562e+17, 9.326954040408914e+16, 6.542091316749998e+16, 4.4837214786737e+16, 2.957792874172733e+16, 1.8698261606957004e+16, 1.1385336044879778e+16, 6697451425812100.0, 3817703366092297.0, 2125276055795702.8, 1163547482296210.2, 629283989051286.5, 336921705469414.0, 176662657671446.56, 72605675964251.1, 10269956471286.064, 220570649314.34583, 503966241.49183327]
      - [1.180833199343041e+16, 7.675782274125352e+16, 1.44550200522151e+17, 2.021402594325085e+17, 2.5355014517246288e+17, 2.8666859380014314e+17, 2.959387439867781e+17, 2.827163704688905e+17, 2.5125223640272707e+17, 2.0902622273895222e+17, 1.643102316142986e+17, 1.2401885435935805e+17, 9.115329899462331e+16, 6.551779471970144e+16, 4.577577342300365e+16, 3.0779159577067456e+16, 1.9832703453098156e+16, 1.231491527981808e+16, 7394259401964760.0, 4301596240875965.5, 2440496374861015.5, 1357411700978157.8, 743055833592328.8, 401719412952892.7, 214183546397883.66, 101137874589129.52, 24193978595683.254, 1361814719857.8347, 11076186918.34979, 9750604.961360428]
      - [8518628323822135.0, 5.71294684647977e+16, 1.0851193239135749e+17, 1.4186835306456648e+17, 1.660236404987751e+17, 1.8107826736814298e+17, 1.8578744881327075e+17, 1.7953860944771635e+17, 1.632270552841922e+17, 1.3959791771814765e+17, 1.1248008321214822e+17, 8.606898174463238e+16, 6.30132540482407e+16, 4.449642151948529e+16, 3.0328799146652452e+16, 1.994908256016047e+16, 1.2678529516781788e+16, 7789416630090752.0, 4634582155605542.0, 2683345912674307.5, 1519380125305456.2, 844314994373010.0, 462459874186622.2, 250156737175829.7, 129333655568089.0, 44822763973068.52, 4357418981999.904, 58039247450.83751, 81695747.28502917, 13317.12911979396]
      - [6291681471151571.0, 4.187950111411445e+16, 7.875488954988144e+16, 1.046237049881652e+17, 1.2480147669613411e+17, 1.359721341327487e+17, 1.375644896086708e+17, 1.300005611971841e+17, 1.1459225359221314e+17, 9.528921069735915e+16, 7.535295761981242e+16, 5.68795029309304e+16, 4.1121882243258264e+16, 2.859445396682834e+16, 1.9194464746687724e+16, 1.2481595147653368e+16, 7859465017694428.0, 4788752515022044.0, 2832930156617418.5, 1633685391148611.0, 922754160129990.4, 513156306056611.3, 281364683883044.22, 148373765726352.72, 57152399933029.92, 7886996867072.726, 211678514830.63776, 828043412.795393, 402594.4964774509, 89.45800726919623]
      - [4561364015128300.0, 2.993851814733339e+16, 5.320900857087029e+16, 6.523223575984262e+16, 7.358755161491934e+16, 7.929388724585366e+16, 8.150949495817426e+16, 7.912957997121653e+16, 7.204843508590581e+16, 6.123770530448022e+16, 4.845408517270548e+16, 3.616075690310553e+16, 2.586474531896354e+16, 1.7845120691782436e+16, 1.187229740926003e+16, 7636715990514824.0, 4760784051127608.0, 2879034225870010.0, 1694121931138701.0, 974371936962002.4, 549859567171621.6, 305475016003294.8, 163768871373833.12, 67431780850384.39, 10841358131842.25, 354890637910.3715, 1753838257.7571902, 1169079.6635563404, 213.01628092093966, 28.158845514250764]
      - [3170278744347456.5, 2.1666872311183532e+16, 3.9742613005752136e+16, 4.709776215671846e+16, 5.108565626574403e+16, 5.332946136720924e+16, 5.338840755651942e+16, 5.1153127769056856e+16, 4.643699497186837e+16, 3.941009403488005e+16, 3.1323151051920212e+16, 2.3411594089776776e+16, 1.6692150422927944e+16, 1.1404588442615644e+16, 7400741184302148.0, 4624913680060613.0, 2823713188275779.0, 1688775285436265.5, 988871986494357.2, 568329740984503.9, 320780544453633.75, 175921473945507.3, 74728597164821.11, 12433667601636.01, 485126798026.7472, 3234949729.1367626, 2856904.0530605316, 351.2455774365097, 17.283534852427795, 16.539273931587427]
      - [2072972488268462.0, 1.4736574756591816e+16, 2.877695822387622e+16, 3.603520766707712e+16, 3.92542853016015e+16, 4.012470907180265e+16, 3.8758253913917976e+16, 3.5521433813787656e+16, 3.07566837612391e+16, 2.5048098415304584e+16, 1.9577369619083096e+16, 1.4506293637793846e+16, 1.0087408538622132e+16, 6710448515023800.0, 4301551062767438.5, 2677671650825474.0, 1621732949470712.8, 961264533807702.6, 560738145154047.3, 322461394415655.2, 181551583563366.56, 85406899144635.58, 18134387612244.297, 853980836961.6521, 6036270044.047309, 5474436.170675735, 711.8845127804456, 13.380688974454747, 13.473674875428445, 13.069799389068823]
      - [1267891081548112.5, 8964547235443498.0, 1.7405242285268034e+16, 2.172613095936858e+16, 2.3950306449760348e+16, 2.5065454380959024e+16, 2.450607024127107e+16, 2.2256432675781404e+16, 1.882988573147016e+16, 1.5089970212196812e+16, 1.1589519606774908e+16, 8480590921225334.0, 5888798858840668.0, 3862321674499730.0, 2433238232319713.5, 1497265068884708.8, 905126976770010.5, 539461457369461.5, 317126040434244.5, 182077024448300.9, 89747271907700.11, 21846238862211.727, 1261258514859.284, 11655504132.225245, 14863738.976185977, 2421.7857478776973, 0.0, 0.0, 0.0, 0.0]
      - [753543619475095.9, 5076943233716427.0, 9132652518259930.0, 1.094110471510575e+16, 1.2123457141468828e+16, 1.265941987659584e+16, 1.2440606538424984e+16, 1.1547650393501754e+16, 1.0118148403632546e+16, 8351289815585145.0, 6478113604771340.0, 4733980178405185.0, 3268801119730131.5, 2135202178438871.0, 1339341483342865.0, 822728491366219.0, 499462899059623.0, 299470305609746.4, 175044414731544.2, 81689500533815.83, 17308595745559.336, 1156303292057.387, 16290798253.53601, 30198975.372080646, 6657.812861937545, 3.5040096453881895, 3.156708994131165, 3.8399084656451397, 4.596124180637616, 5.579827378373242]
      - [455621909875252.9, 2874800028558263.5, 4754294649575996.0, 5455908759791611.0, 5899764686917088.0, 6106906411886002.0, 6075930399828756.0, 5820997872982883.0, 5286560411552557.0, 4514079775838938.0, 3595113998241395.0, 2639221605242363.5, 1803704692394841.5, 1180748822127719.0, 752850750435209.1, 469561011043754.1, 287255684654311.2, 171175179685834.72, 83828209495934.53, 17922407744796.223, 841894173731.806, 6341218940.460563, 8454060.226337867, 3198.364596662423, 14.584042151764239, 10.912219845031174, 10.176398643410966, 9.865419234766845, 9.516058540626844, 9.207357168685899]
      - [311648862718854.4, 1919861277670948.2, 3069365188541618.5, 3449438171778188.5, 3709937153536525.5, 3835190260625426.5, 3802260446474286.0, 3624949179871242.0, 3272266776701245.5, 2752222327946308.5, 2142191025128680.5, 1550360132871053.8, 1061972666583226.6, 700385169388912.6, 447026210507070.3, 276539924291547.53, 166316968619876.1, 85044475686703.95, 20573861331765.508, 1157608125971.349, 10384035945.580755, 12828265.528696015, 2107.517015280101, 3.528587230586785, 3.303443272088489, 3.834713481532781, 4.148002431475888, 4.857113057811473, 5.7259420882238405, 6.035684749594173]
      - [232126113738945.94, 1458515039322702.2, 2394318711521231.5, 2681886000362310.0, 2829948302426288.5, 2852109222954925.5, 2705871539379525.0, 2422398768146866.0, 2049682607184231.5, 1641223959745450.0, 1250333795719637.8, 897164818586727.8, 618823895256031.9, 411133353962478.75, 259773418825714.7, 157042043442840.28, 81838871394028.36, 22596538008163.098, 1560645487131.5972, 17324176179.52054, 26521078.608734265, 5409.450222134936, 10.22316152332121, 7.597810720607335, 6.235395959855051, 5.32749848234528, 4.55972250523386, 4.192784513432016, 3.951680229841377, 3.6447033257676984]
      - [142207107246082.7, 923241380694864.4, 1579943623968060.8, 1727018126070130.2, 1732093411620469.2, 1675714336895261.2, 1541191668748381.2, 1334622817938059.8, 1092872882344652.4, 848559607129675.5, 639091490523870.8, 460121336618039.56, 315820424986674.44, 210132949872197.4, 131850589440210.8, 62337646275768.29, 13796524233616.678, 875578528979.6746, 14016110744.300596, 37906900.40880364, 11589.004139372595, 0.0, 0.0, 0.0, 0.0, 0.0, 0.0, 0.0, 0.0, 0.0]
      - [74191555803954.06, 485657525897007.9, 813576060926939.5, 856559511318781.9, 854868344480060.2, 801421635079590.0, 717918630931336.9, 637428301897812.4, 555092969875327.9, 452135067214627.25, 338649062078644.6, 241607047147663.9, 168104690205263.72, 106942322181742.03, 47691437717694.58, 8006738230257.866, 293087342908.2147, 2515908946.061895, 5029338.743011715, 1943.5172630956922, 4.432322838225151, 3.1961645751454766, 3.424714191846913, 3.2207806953677394, 3.025880308761023, 2.8415887013666126, 2.3089832173784797, 1.6360966873048641, 0.7454880729036767, 0.0]

LHCb Bs->mumu 2017:
  experiment: LHCb
  inspire: Aaij:2017vad
  url: https://lhcbproject.web.cern.ch/lhcbproject/Publications/p/LHCb-PAPER-2017-001.html
  observables:
    - BR(Bs->mumu)
    - BR(B0->mumu)
  values:
    distribution: multivariate_numerical
    central_value: [3.0e-09, 1.5e-10]
    xi:
    - [0.0, 1.0e-08]
    - [0.0, 1.0e-09]
    y:
    - [1.0037180106456575e-12, 1.2464457683917914e-12, 1.5474541797479802e-12, 1.6804071511514312e-12, 1.757910900955999e-12, 1.7303714837133538e-12, 1.5918090168386198e-12, 1.4530446533237316e-12, 1.2087733872943209e-12, 1.0391375766677415e-12, 7.970372336177131e-13, 6.523794654876518e-13, 4.679031803451292e-13, 3.6760955935244957e-13, 2.4916526593383077e-13, 1.8906415367746378e-13, 1.2209768180625733e-13, 8.991244782533872e-14, 5.568336199778594e-14, 3.994911003171423e-14, 2.3850051935252106e-14, 1.6722772192679815e-14, 9.66567930182117e-15, 6.6407598681199215e-15, 3.7293218031441125e-15, 2.516115879746857e-15, 1.3770057492130592e-15, 9.140055776459648e-16, 4.887185072321165e-16, 3.196484102822424e-16, 1.6735656798639203e-16, 1.0800598841702688e-16, 5.547551065383946e-17, 3.5368326001404915e-17, 1.7851573826536816e-17, 1.1254990990760205e-17, 5.590460560769082e-18, 3.4887610524627354e-18, 1.707562088270552e-18, 1.055613034888737e-18, 8.288730050543873e-19]
    - [3.4055822718842446e-10, 4.5180746013559074e-10, 6.096506669100793e-10, 6.940826987895977e-10, 7.720089289293474e-10, 7.875100369316102e-10, 7.594778182854432e-10, 7.129427452006003e-10, 6.157531273577964e-10, 5.414258463752864e-10, 4.282238684359885e-10, 3.570858096022363e-10, 2.6272716963848137e-10, 2.096534890896975e-10, 1.4519114503571544e-10, 1.116346087287346e-10, 7.342695598316316e-11, 5.468645831206973e-11, 3.4405489011170855e-11, 2.492561814967516e-11, 1.508515452123624e-11, 1.0667066693334736e-11, 6.239007504273081e-12, 4.318210653741766e-12, 2.4502280844773737e-12, 1.6638199208979758e-12, 9.188394395056131e-13, 6.133442709893272e-13, 3.305643663890724e-13, 2.172788159446342e-13, 1.1455171666044358e-13, 7.42484123461442e-14, 3.836905958783493e-14, 2.455502198703513e-14, 1.2459786705955826e-14, 7.881603672563211e-15, 3.933054674826202e-15, 2.4615257835957226e-15, 1.2096201623463915e-15, 7.496539303892019e-16, 5.893331679448195e-16]
    - [2.176124736170047e-07, 3.0660977165367945e-07, 4.4583808007671233e-07, 5.293055354919959e-07, 6.21316638560221e-07, 6.538289918714729e-07, 6.569683454919903e-07, 6.318397721636371e-07, 5.637894335096127e-07, 5.05493832172243e-07, 4.105389616049933e-07, 3.478863468588363e-07, 2.6167174509868343e-07, 2.116525122960669e-07, 1.4934078423700395e-07, 1.1615619998880788e-07, 7.763596893069481e-08, 5.839853692968128e-08, 3.725480154093508e-08, 2.7224323960661808e-08, 1.6677422138685925e-08, 1.1882667632842799e-08, 7.024477512060488e-09, 4.894444747412726e-09, 2.8034641164524274e-09, 1.914958280865372e-09, 1.0664025029120376e-09, 7.155890974118286e-10, 3.885419393315018e-10, 2.5658272209920394e-10, 1.3617095466290164e-10, 8.862962023706122e-11, 4.607203343557641e-11, 2.959442846054134e-11, 1.509617070445442e-11, 9.581039715816587e-12, 4.803650337784555e-12, 3.0152903155108348e-12, 1.4880047311297795e-12, 9.246186617198025e-13, 7.278037188729071e-13]
    - [5.325041782077696e-06, 7.670605513527878e-06, 1.1457167972913096e-05, 1.3804305799651576e-05, 1.6509575698984514e-05, 1.755985898950443e-05, 1.7891317833872338e-05, 1.734771084579237e-05, 1.56484294601177e-05, 1.4121670860547487e-05, 1.1570231596215927e-05, 9.856790001621527e-06, 7.468323612514252e-06, 6.067766365126343e-06, 4.307943129046314e-06, 3.3634948184674967e-06, 2.2600581837259354e-06, 1.7056658425048136e-06, 1.0931632503957898e-06, 8.011521162345293e-07, 4.927839471669798e-07, 3.5200692086264317e-07, 2.0884363977962162e-07, 1.4584739523453625e-07, 8.380903659580862e-08, 5.7363937363103404e-08, 3.2037459801171396e-08, 2.1537505063302394e-08, 1.1724795079440699e-08, 7.755527670616627e-09, 4.125679926814297e-09, 2.6893131782608546e-09, 1.4009713772901384e-09, 9.011404392905422e-10, 4.605728846045969e-10, 2.9267305007769126e-10, 1.469983137946936e-10, 9.237682319197613e-11, 4.566038696223593e-11, 2.8401902033312996e-11, 2.2367547049838257e-11]
    - [0.00020021275136091702, 0.00029332040910503356, 0.0004468913758181286, 0.0005441693796064407, 0.000659383665101519, 0.0007064804696706936, 0.0007266213900943748, 0.0007083905443792907, 0.0006436245492039004, 0.0005833168717325905, 0.0004806962424137239, 0.0004109454817815432, 0.00031286617961876644, 0.0002549444193236493, 0.00018174789926397042, 0.0001422641524392176, 9.593544889570954e-05, 7.256520652332787e-05, 4.665502124101338e-05, 3.426092726178814e-05, 2.113384022641077e-05, 1.5123813551503106e-05, 8.996139653793356e-06, 6.292890838915566e-06, 3.624714613743357e-06, 2.4845102508297224e-06, 1.3906281589359442e-06, 9.361828752615308e-07, 5.106864683109127e-07, 3.3824511905237393e-07, 1.802763293786369e-07, 1.1765667350586276e-07, 6.140098251797046e-08, 3.9540119379503964e-08, 2.0244655584103663e-08, 1.2878584775316731e-08, 6.478609065556511e-09, 4.0754486424784905e-09, 2.017442937402105e-09, 1.2561114986876417e-09, 9.897042052698698e-10]
    - [0.001248084878161765, 0.001836644524838361, 0.0028117028014612877, 0.003431835602064816, 0.004169850896690598, 0.004474145031150773, 0.004609895916473208, 0.004498730648988058, 0.0040927424825657616, 0.00371210937219524, 0.003062251038398371, 0.002619596449449943, 0.0019961898308077735, 0.0016275572627745796, 0.0011612247637990368, 0.0009094368465182598, 0.0006136934632517448, 0.0004644321878158917, 0.00029882722332610434, 0.00021955122091140463, 0.0001355303442380107, 9.703488547938156e-05, 5.7761101111307076e-05, 4.042387428053143e-05, 2.3300866715367686e-05, 1.5980281532145764e-05, 8.950778913705967e-06, 6.028574358322942e-06, 3.290881815740238e-06, 2.1806773901566732e-06, 1.1630554583117078e-06, 7.594168506264801e-07, 3.965891415820073e-07, 2.555085408185752e-07, 1.3089831978238343e-07, 8.330810446576852e-08, 4.1941501960056003e-08, 2.639595653704834e-08, 1.307563842855131e-08, 8.14497226544583e-09, 6.418990336952328e-09]
    - [0.010036970031073051, 0.014778704788724308, 0.022620821308524025, 0.027596950541225455, 0.03349999464506283, 0.035920001276889144, 0.03697234789261394, 0.03605780261407689, 0.03277543424974529, 0.02970930448241265, 0.024492667302604985, 0.020944744987446293, 0.015953484654130025, 0.0130045172644198, 0.009276230600412494, 0.0072641571778308415, 0.004902034284101101, 0.0037097900287079593, 0.0023871502225167587, 0.0017540287395818325, 0.0010830003367732878, 0.0007755291402295997, 0.0004617947636997505, 0.00032326601430262696, 0.00018641503483117703, 0.0001278887260325461, 7.16688036913663e-05, 4.828860241485092e-05, 2.637536836025444e-05, 1.748468855031848e-05, 9.331497987412411e-06, 6.095772864710848e-06, 3.1856634056553667e-06, 2.05340739652757e-06, 1.0528813597115286e-06, 6.704477930302409e-07, 3.37776973827888e-07, 2.1269853551028626e-07, 1.054525234509737e-07, 6.572509637464059e-08, 5.181246912239626e-08]
    - [0.028361902376546896, 0.0416679304503298, 0.0635740125400404, 0.07740545676745604, 0.0937094257324862, 0.1003169605604684, 0.10302346511997484, 0.10034866572915835, 0.09106156160820515, 0.08246968563624706, 0.06789991474600086, 0.058020000016760775, 0.04414970648878085, 0.03596823827839132, 0.025637709089628143, 0.02006846703515758, 0.013535756030935537, 0.010240769660879995, 0.006587476055236315, 0.004839542923531297, 0.0029875548561555934, 0.0021392071697902367, 0.001273743597419165, 0.0008916472172233205, 0.0005142068199479505, 0.00035279267377187097, 0.0001977355551504351, 0.00013324646824467101, 7.279633117349714e-05, 4.8266636098468076e-05, 2.5767539940569756e-05, 1.683635536214428e-05, 8.802806208362024e-06, 5.675652631860729e-06, 2.9111423315869903e-06, 1.8542875606798466e-06, 9.346441204045879e-07, 5.887348055098659e-07, 2.920341761258706e-07, 1.8207994282842668e-07, 1.435632689941737e-07]
    - [0.08879699230471745, 0.12970884424099874, 0.19640036983368014, 0.23806845990818232, 0.286509524228339, 0.3056709751890644, 0.31254619397815264, 0.30363043240380416, 0.2745749536813231, 0.24816374217031298, 0.2037754758155098, 0.17385328936495734, 0.13202136677336895, 0.1074285826105553, 0.07645564578156851, 0.05979432632709684, 0.040284238127333095, 0.030458444493669613, 0.01957706599785346, 0.014376174374762178, 0.008870137332263089, 0.0063497172158891455, 0.0037797213084196043, 0.0026455798837190046, 0.0015255656799972944, 0.0010466821236716213, 0.0005867040729045812, 0.0003954010467152408, 0.00021609120370998507, 0.0001433071971552806, 7.653480142412353e-05, 5.002213252384743e-05, 2.616416059160078e-05, 1.6875376674549747e-05, 8.66074336637991e-06, 5.5188558097682325e-06, 2.7836014028671573e-06, 1.7542309538848767e-06, 8.708030544112626e-07, 5.432180675137526e-07, 4.284186351082108e-07]
    - [0.15085924940648382, 0.21929246137591027, 0.3299685275930035, 0.39851186780633435, 0.47742485651502686, 0.5079864525337036, 0.5175901842207975, 0.5017988182873887, 0.4525638141678743, 0.4083917065794691, 0.3346538717339822, 0.2851702239485365, 0.21621186403610296, 0.17577465036575246, 0.12494682902179907, 0.0976505977818749, 0.06572979207705712, 0.049672341988900935, 0.03190624564853652, 0.02342163760268088, 0.014444948649039863, 0.010338091514534345, 0.006152234068235886, 0.0043056808512798835, 0.0024825848087251913, 0.0017032365244681598, 0.0009548416908195939, 0.0006435376657545226, 0.00035171829537678623, 0.00023327909234287366, 0.00012461332688337395, 8.1459874205004e-05, 4.262072161785085e-05, 2.7495863026727912e-05, 1.4116587974012154e-05, 8.9979390616589e-06, 4.540379314280876e-06, 2.862257239047246e-06, 1.4215396687268815e-06, 8.870761563320098e-07, 6.997379004130656e-07]
    - [0.2511820007551703, 0.36207659541285564, 0.5391580623228646, 0.6473679140261588, 0.7696669039516666, 0.8153597924733337, 0.8260595199552605, 0.7982200241897074, 0.7167973244209848, 0.6452086991167387, 0.5269663945138032, 0.4481810494358225, 0.3389448056666962, 0.27514776454640405, 0.19520870709080235, 0.1523935438219463, 0.10243073140747758, 0.07734417591611664, 0.04962926991743774, 0.036410703331291525, 0.022439881030787645, 0.01605394765237011, 0.009550555105007146, 0.006682687847389073, 0.003852434472498725, 0.002642922411539313, 0.0014815150979703255, 0.0009985663077023027, 0.0005458507342986539, 0.00036210005112587254, 0.0001934909145164774, 0.00012651875498945973, 6.622616045800391e-05, 4.2739158375338314e-05, 2.195523390873131e-05, 1.4000115197360169e-05, 7.06922289456571e-06, 4.458558724946477e-06, 2.216026124753581e-06, 1.3835955169819327e-06, 1.0916993926439962e-06]
    - [0.29992899970084413, 0.4298003415938836, 0.6352623282778046, 0.759584238496953, 0.898279375939766, 0.9487122881953641, 0.9573727164262827, 0.9229980104565242, 0.8263772009109331, 0.742554470539581, 0.6050924637405523, 0.5139442409774682, 0.38800346848674205, 0.31465404925979795, 0.22294258656949054, 0.1739119747527201, 0.1167792358089817, 0.0881291435454147, 0.05650947250084719, 0.04144201739102482, 0.025530754364659677, 0.01826071039748614, 0.01085931545578866, 0.007597401485173059, 0.004379152791067745, 0.0030041518412584492, 0.0016840140836237038, 0.0011351051377046298, 0.0006205651269524045, 0.0004117126102299901, 0.00022005016827387802, 0.00014391107267779289, 7.535389063883639e-05, 4.8641182954086347e-05, 2.4996868523541114e-05, 1.594420687559959e-05, 8.054617729527232e-06, 5.081698509466292e-06, 2.5270574382463836e-06, 1.578366668076416e-06, 1.2456102344230451e-06]
    - [0.31836221612583665, 0.4520621990949306, 0.6605251358188186, 0.7847364500428253, 0.9204690057302564, 0.967631815449333, 0.9706031127298885, 0.9325091175299083, 0.8311173322918122, 0.744850836583615, 0.6048743672216333, 0.5127289171941456, 0.386069837390614, 0.3126085531639732, 0.22105317401560737, 0.1722405039622366, 0.11548599636083802, 0.08708836379261686, 0.055783647951825124, 0.040886105192426074, 0.025168161897864017, 0.017994574197471122, 0.010696453939128305, 0.007481952437497534, 0.004311820820181803, 0.0029577986105193683, 0.0016580633737331948, 0.0011176969560294614, 0.0006111702475766104, 0.00040555461820579897, 0.00021683692166843275, 0.00014184934702473332, 7.43107450205534e-05, 4.79855804250167e-05, 2.4674875950320526e-05, 1.5745751108125772e-05, 7.9600124025492e-06, 5.024548292999782e-06, 2.5006496496196015e-06, 1.5627554198365728e-06, 1.2336417384979198e-06]
    - [0.2938257131033333, 0.4146068737022771, 0.6011041890426397, 0.7110597259246244, 0.8294821819935555, 0.8692670445029586, 0.868432731462132, 0.8324166768537716, 0.739670176184483, 0.6617354005497805, 0.5361480196349714, 0.4538674880894354, 0.3411539286107387, 0.275960372906167, 0.194882006194809, 0.1517483837258113, 0.10164885531642119, 0.07660499465407583, 0.04903460527659837, 0.03592573097402401, 0.022104457366575774, 0.015800273957772677, 0.00938954446235498, 0.006566987994046248, 0.0037840894086230994, 0.0025957364678213042, 0.0014551373269921272, 0.0009809687050285143, 0.0005364833665547279, 0.0003560426610078804, 0.00019041112646466207, 0.00012458716083225987, 6.529010921496595e-05, 4.2171117106774974e-05, 2.1694213325662368e-05, 1.3847857921500256e-05, 7.0039589814789535e-06, 4.42261238118825e-06, 2.2022852207701086e-06, 1.3768187136603538e-06, 1.087085821847759e-06]
    - [0.22300435021984094, 0.3117037691642859, 0.4466618313945344, 0.5249530232068773, 0.6073742020653047, 0.6335496235049275, 0.6291558051587003, 0.6009866846601095, 0.5316342638634215, 0.47438431246745055, 0.38304990424490754, 0.3236262430170268, 0.2426553876495269, 0.19599473154212652, 0.13814554164163742, 0.10744109876948156, 0.07186725803226013, 0.05411737392749195, 0.03460543598035536, 0.025340027977634353, 0.015580868430648256, 0.011133363033405471, 0.0066136472478978536, 0.004624740581857793, 0.002664550242891701, 0.0018277309490787594, 0.0010246747846551685, 0.0006908485039394132, 0.00037791169528234687, 0.0002508588820117237, 0.00013421266014299, 8.78438281684518e-05, 4.60591093727249e-05, 2.9761498394181894e-05, 1.5320251152804668e-05, 9.783825450881902e-06, 4.9521932435963645e-06, 3.1287093083692023e-06, 1.5592821544680601e-06, 9.754079921389077e-07, 7.703776405911825e-07]
    - [0.16927088118486572, 0.23511089089208007, 0.3343051768614821, 0.39122145431764177, 0.45019858210161207, 0.46816101176525404, 0.46308113623513963, 0.4413453956471578, 0.3892659472249933, 0.34675545087905346, 0.279398975207181, 0.2357536205510166, 0.17645718675385155, 0.14238772280188444, 0.10023493483982349, 0.07790045385493545, 0.05205957724409879, 0.03918152281772087, 0.02503845339583122, 0.018328070266588208, 0.011264658733097522, 0.008047462134922153, 0.00477937736180418, 0.0033417521959070574, 0.001925220061719124, 0.00132058560580759, 0.0007404036851761266, 0.0004992293243230609, 0.0002731402932743983, 0.00018133942619515345, 9.704604513287937e-05, 6.353148170750952e-05, 3.3323756730743015e-05, 2.1538360571916427e-05, 1.1092182245394724e-05, 7.085996822078471e-06, 3.588504557671642e-06, 2.267970906506612e-06, 1.1309642166651399e-06, 7.07757015928252e-07, 5.591041870673907e-07]
    - [0.09920637526222788, 0.13650841744427272, 0.19188289786046897, 0.22313038327870152, 0.2547172939521631, 0.26368211795509444, 0.2593054677708962, 0.24633398530513317, 0.2163295152883778, 0.19222494580483937, 0.15436837307047663, 0.1300084929858662, 0.09706999138581464, 0.07821729438999028, 0.054960776648987075, 0.04266964506312391, 0.02847734272461842, 0.021416823948565346, 0.013673406007375339, 0.010003842597969801, 0.006144794366940307, 0.00438853421258139, 0.0026055148087009788, 0.0018215454315373303, 0.0010493178422394617, 0.0007197835616251716, 0.00040360253037200546, 0.0002721737251889121, 0.00014895668484800513, 9.891743951970863e-05, 5.296045791190886e-05, 3.468268454577972e-05, 1.8202256282489638e-05, 1.1769783865850352e-05, 6.0655823623789864e-06, 3.876763119727898e-06, 1.964839490899463e-06, 1.2424938856422612e-06, 6.201341570350218e-07, 3.8831848360098097e-07, 3.0685515761229856e-07]
    - [0.06464141335413863, 0.08840002734553112, 0.12332439963838379, 0.14281124295471398, 0.16217391016869034, 0.16740135944865997, 0.16399989358993647, 0.15544302705450355, 0.13612386985805322, 0.12075899457375448, 0.09677099190622374, 0.08140020398651009, 0.060680007554770016, 0.04884999513910017, 0.03428465160602773, 0.026599456386528147, 0.017736998683181897, 0.013332988184951494, 0.008507292858417025, 0.006222179697107497, 0.0038205151860464318, 0.002728045118767623, 0.0016193588170963036, 0.0011320275070298956, 0.0006520951963655058, 0.00044731612434876307, 0.00025084633938119154, 0.00016917870088672444, 9.26080024962724e-05, 6.150912624090927e-05, 3.294223450188071e-05, 2.157813552828594e-05, 1.1329223728127227e-05, 7.327728360416224e-06, 3.778135212826906e-06, 2.4155827394224623e-06, 1.2249261518363197e-06, 7.748936831777224e-07, 3.8698496298787726e-07, 2.4242462490961514e-07, 1.9160785028290664e-07]
    - [0.030890131963957245, 0.041861090968041234, 0.0577535765440043, 0.06647139993466904, 0.07490433597107646, 0.0769755838707962, 0.07499116292910338, 0.07085133290263779, 0.06178893350819638, 0.05468376031576249, 0.04368528330828204, 0.03668062839224593, 0.027280134927401247, 0.02193234041887131, 0.015366414926580852, 0.011910248869373929, 0.007932127454974623, 0.005958508982048763, 0.003798686233704464, 0.002777080730389244, 0.0017042672943419095, 0.0012166245707962088, 0.0007220003025696488, 0.0005046754543196327, 0.0002907054507922204, 0.00019942446796812974, 0.0001118524461893959, 7.544965087482671e-05, 4.131499701751682e-05, 2.744847354818315e-05, 1.4707543978546968e-05, 9.637440431517724e-06, 5.0630322259785864e-06, 3.276220783544464e-06, 1.690425982737256e-06, 1.0813449148854158e-06, 5.487954782000916e-07, 3.473701190277818e-07, 1.7363507677066352e-07, 1.0884184191831905e-07, 8.60540714908757e-08]
    - [0.017818705547678476, 0.024003935089788073, 0.03287699848216008, 0.03768858558503003, 0.042256503839350285, 0.04330175991982572, 0.04203202295111554, 0.0396290636246957, 0.03446713560870675, 0.03045640384625099, 0.024281731536301195, 0.020364634204747302, 0.015122803632349165, 0.012147741636637281, 0.00850160763363928, 0.006585302546786706, 0.004382285004946383, 0.003290469563239852, 0.0020966173891588794, 0.0015323236043134983, 0.0009400664440864067, 0.0006709774688643181, 0.0003981287948014029, 0.0002782779843998898, 0.0001602949503648436, 0.00010996702608207069, 6.168591099800058e-05, 4.161520303035134e-05, 2.2793161527435372e-05, 1.5145986175837757e-05, 8.118298257126044e-06, 5.321022892853816e-06, 2.796575290301459e-06, 1.8101786787814233e-06, 9.344525379977732e-07, 5.979641707048792e-07, 3.0364244364317023e-07, 1.9227100033768407e-07, 9.616695898169316e-08, 6.030716003781897e-08, 4.7691388020302895e-08]
    - [0.007222887321453586, 0.00964536297349255, 0.013070414996680617, 0.014895524206231688, 0.01657788003892267, 0.016917334037734974, 0.016333876744853273, 0.015353174784235316, 0.013300774664493373, 0.011726412533097277, 0.009321543988530358, 0.007804576395235735, 0.005782986697993722, 0.0046394938627391, 0.0032417401824893603, 0.002508751650391079, 0.001667574672612884, 0.0012513153511592668, 0.000796701881471377, 0.0005820378953891862, 0.00035691246583108483, 0.000254693422706743, 0.00015109451346000338, 0.00010560392698770247, 6.0831975159760065e-05, 4.173606228034969e-05, 2.3416726108042647e-05, 1.580072077975549e-05, 8.65753948408912e-06, 5.7546346599706985e-06, 3.0860919765865463e-06, 2.023524024410413e-06, 1.0641863940602625e-06, 6.891478517890773e-07, 3.5601783821649725e-07, 2.2794077511557798e-07, 1.1584415969319854e-07, 7.339793758629978e-08, 3.674495131164242e-08, 2.305783988893166e-08, 1.824034386919747e-08]
    - [0.0037737351953935363, 0.005010723315274718, 0.0067429045820309366, 0.007655089945802336, 0.008478760562019244, 0.008628932309695036, 0.008302455205753618, 0.007788507727734946, 0.006730068211086289, 0.00592473096347684, 0.004700694571568031, 0.003931398751547079, 0.0029089444370861734, 0.002331857776808859, 0.001627646780885757, 0.0012588835779983962, 0.0008361688429672348, 0.0006271937838064941, 0.00039913334456539724, 0.0002915176514930544, 0.00017871110401223672, 0.00012751264778141627, 7.5636998223687e-05, 5.286336458201528e-05, 3.0452270552614277e-05, 2.0894282521153977e-05, 1.1724909056937087e-05, 7.912672260908709e-06, 4.336643049712539e-06, 2.8831416721057973e-06, 1.5467184505432615e-06, 1.0144337326713004e-06, 5.33730397005397e-07, 3.4574303887841e-07, 1.7870311204846761e-07, 1.1445604203767966e-07, 5.8202065101201966e-08, 3.68909342635426e-08, 1.8480032723172488e-08, 1.1601458662178804e-08, 9.17957435451082e-09]
    - [0.0013370026484155594, 0.001760469049571483, 0.0023449762618818815, 0.002647300069643283, 0.0029115345500644865, 0.0029513576327650295, 0.0028253020492804643, 0.0026427241997914815, 0.0022750573911916217, 0.0019985067545674876, 0.001581217751507449, 0.0013203281167204586, 0.0009749347619749278, 0.0007806060131549437, 0.000544046955269284, 0.0004204310766799691, 0.0002789619961324468, 0.00020912361949876142, 0.00013298955056626787, 9.70974931693251e-05, 5.950114511307415e-05, 4.244718333248441e-05, 2.5174977829888894e-05, 1.75945739807784e-05, 1.0136224159565573e-05, 6.955519784577755e-06, 3.904112785899172e-06, 2.6353093038355124e-06, 1.4449006400140401e-06, 9.609244952513687e-07, 5.157880044363581e-07, 3.3842274436244035e-07, 1.7817493292754426e-07, 1.1547405087212e-07, 5.9730682729879e-08, 3.8277062902126934e-08, 1.948102348138578e-08, 1.2355308848044825e-08, 6.1950825295052934e-09, 3.89169905348322e-09, 3.0802964333437947e-09]
    - [0.0006438241037435091, 0.0008431294947132561, 0.0011156199718852945, 0.001254855314870774, 0.0013737789208279744, 0.0013889739081716593, 0.001325262136822774, 0.0012372921960571881, 0.0010625644501932215, 0.0009321050826593029, 0.0007361475380629672, 0.0006140556492294203, 0.00045281586234873216, 0.00036228295783174703, 0.0002522499744547839, 0.00019482964433942165, 0.00012918500935648225, 9.680760526313757e-05, 6.153681157645104e-05, 4.491876148705807e-05, 2.7519382042562274e-05, 1.962983412083888e-05, 1.1641316740764423e-05, 8.136015452052443e-06, 4.687411719586361e-06, 3.216795114853321e-06, 1.8059026645859516e-06, 1.219182507060998e-06, 6.686500552489509e-07, 4.44780471044387e-07, 2.388297218056795e-07, 1.567450871296739e-07, 8.256128259716103e-08, 5.352483955748273e-08, 2.7700787349151047e-08, 1.7757906208463284e-08, 9.043043941744448e-09, 5.737627727120741e-09, 2.878705854113219e-09, 1.8091748130806592e-09, 1.4322918260916526e-09]
    - [0.00020401337551896405, 0.0002650425973974738, 0.00034730055506025106, 0.00038856115011085354, 0.0004225342708579326, 0.0004255938798891226, 0.00040411341063656647, 0.0003762487741423193, 0.0003219707033320334, 0.0002818642460276497, 0.00022202290627409244, 0.0001849204177059504, 0.0001360994077358515, 0.00010876836812054248, 7.562716605302296e-05, 5.836641028234146e-05, 3.866290286353512e-05, 2.8957683016029813e-05, 1.839576652472184e-05, 1.3423750426526044e-05, 8.221235960836986e-06, 5.863493333469855e-06, 3.4769502964265967e-06, 2.4300347507351938e-06, 1.40017266052643e-06, 9.610109823478025e-07, 5.396635214644375e-07, 3.6442138054389463e-07, 1.9994970040585847e-07, 1.3304944644964852e-07, 7.148308418944836e-08, 4.69343978821375e-08, 2.473813145792279e-08, 1.6045698973685105e-08, 8.310633479481087e-09, 5.330584193449808e-09, 2.7169117166008093e-09, 1.7248685366585367e-09, 8.662305662669128e-10, 5.447549801838206e-10, 4.314174211351119e-10]
    - [9.1783317814966e-05, 0.00011862183287745956, 0.00015445388270552375, 0.0001722024049569385, 0.0001864402025596627, 0.00018732883677634812, 0.00017731548692429504, 0.0001647938927057385, 0.00014069515913711934, 0.00012300629808003596, 9.672632101887862e-05, 8.04837707061329e-05, 5.916058687730921e-05, 4.724659358795448e-05, 3.282122986400524e-05, 2.5317492448802824e-05, 1.6760342961886245e-05, 1.2548869200397924e-05, 7.968693546431887e-06, 5.813748583817792e-06, 3.55983985023954e-06, 2.5387086797728123e-06, 1.5053426669482282e-06, 1.0520919947406105e-06, 6.062581205880589e-07, 4.1614794620257263e-07, 2.337380016347156e-07, 1.5786351600223432e-07, 8.664209968118059e-08, 5.766617829646677e-08, 3.099391320394337e-08, 2.035569727229383e-08, 1.0733995311301526e-08, 6.964604606185899e-09, 3.609108673266445e-09, 2.3158014745869865e-09, 1.1810109830335991e-09, 7.500884372623348e-10, 3.7693438074854973e-10, 2.37149588214273e-10, 1.8785231881753621e-10]
    - [2.6488364416976353e-05, 3.397417094968738e-05, 4.382767897953285e-05, 4.861516688112591e-05, 5.22986499919487e-05, 5.235882803518213e-05, 4.933237493747736e-05, 4.57286747772612e-05, 3.8909777083996085e-05, 3.395243443670571e-05, 2.6632054800497736e-05, 2.212837137826695e-05, 1.623607401989176e-05, 1.2952975861020955e-05, 8.986384135594652e-06, 6.926818091913766e-06, 4.581472980871919e-06, 3.4286292919339e-06, 2.175983090305682e-06, 1.5871033431231736e-06, 9.715238682304397e-07, 6.927684642526669e-07, 4.107586587131879e-07, 2.870914588501985e-07, 1.6545774366787128e-07, 1.1359117710554194e-07, 6.382026907183385e-08, 4.3114563356864684e-08, 2.367396300738469e-08, 1.576206079438694e-08, 8.476611959966522e-09, 5.5695309311022696e-09, 2.9389748702162393e-09, 1.907857408888381e-09, 9.89446915625602e-10, 6.352357030517724e-10, 3.24242313009468e-10, 2.0605973777060635e-10, 1.036480593840636e-10, 6.525359339854781e-11, 5.1706376782442604e-11]
    - [1.1254190610085344e-05, 1.4363288735319167e-05, 1.8417394254191133e-05, 2.036149379229688e-05, 2.1812987689362366e-05, 2.1786936737617383e-05, 2.0466216639890472e-05, 1.893885360040413e-05, 1.607950625853274e-05, 1.4013281492835082e-05, 1.0974183479433709e-05, 9.10993483360091e-06, 6.676277408014853e-06, 5.322699279082036e-06, 3.689590801365185e-06, 2.8426609222369547e-06, 1.879086130698399e-06, 1.4058126834724516e-06, 8.918837838662217e-07, 6.504021324783075e-07, 3.980672006741068e-07, 2.8383294320802764e-07, 1.6828699692900894e-07, 1.1762373424899249e-07, 6.779685700045629e-08, 4.65492474426295e-08, 2.6159066375610375e-08, 1.7675170125588452e-08, 9.708345116622862e-09, 6.465309194225046e-09, 3.4783249334653796e-09, 2.2860737740080873e-09, 1.2069009031292763e-09, 7.837272903744548e-10, 4.066716552241354e-10, 2.61184254953634e-10, 1.3339452837065032e-10, 8.480768094932111e-11, 4.268557819214403e-11, 2.6885338905490855e-11, 2.1308501316524005e-11]
    - [3.0012550703488893e-06, 3.8026970233254185e-06, 4.83301529695892e-06, 5.317219721281287e-06, 5.661566144779688e-06, 5.635441860335745e-06, 5.270659821118415e-06, 4.8651646457034625e-06, 4.1174150770043556e-06, 3.58172868927029e-06, 2.7983376878312773e-06, 2.3198454288530675e-06, 1.697192742140397e-06, 1.3517844818037896e-06, 9.358786652638746e-07, 7.205615488244329e-07, 4.759181268143388e-07, 3.5589503324738803e-07, 2.2567498324638363e-07, 1.6453130185664864e-07, 1.0067382515063542e-07, 7.177748424315794e-08, 4.255685033237005e-08, 2.9746629663329344e-08, 1.7148502241591604e-08, 1.1776144550814834e-08, 6.62000309152414e-09, 4.474214640280818e-09, 2.458707577647376e-09, 1.637975186970386e-09, 8.817522456546821e-10, 5.797697928827984e-10, 3.062957430996929e-10, 1.9900025694977313e-10, 1.0334223145189486e-10, 6.640890214392002e-11, 3.39466819544668e-11, 2.159552497037639e-11, 1.0879835435812748e-11, 6.857110313741018e-12, 5.436585051842111e-12]
    - [1.2147527497845819e-06, 1.531879722263245e-06, 1.9357416950300583e-06, 2.1229477222848853e-06, 2.251452487557897e-06, 2.236049198514546e-06, 2.0853476041301386e-06, 1.9217967542809543e-06, 1.6230393897658247e-06, 1.410198617527283e-06, 1.1000719183268616e-06, 9.111757850117651e-07, 6.658675899906259e-07, 5.30017930415424e-07, 3.6665847792839555e-07, 2.821773677699085e-07, 1.8627439656434795e-07, 1.3925765313115728e-07, 8.827534384344346e-08, 6.434864241621075e-08, 3.936809973433782e-08, 2.8066896936823762e-08, 1.664085534383056e-08, 1.1632185138191168e-08, 6.706624953898248e-09, 4.606096890752778e-09, 2.5899299705453184e-09, 1.7507615014024334e-09, 9.62400915500833e-10, 6.412991982303941e-10, 3.453630269836076e-10, 2.2715011896374135e-10, 1.2006114034788408e-10, 7.80298242610224e-11, 4.054312068274193e-11, 2.6063115508898842e-11, 1.3330719595988983e-11, 8.48394976830305e-12, 4.276932794674523e-12, 2.696760171230197e-12, 2.138567293759466e-12]
    - [3.0288882892481616e-07, 3.793297338291921e-07, 4.753022117312065e-07, 5.188531198000142e-07, 5.470612863178912e-07, 5.415421143662617e-07, 5.029399790051942e-07, 4.6239330430608205e-07, 3.893177456055094e-07, 3.376773443166844e-07, 2.6282695161021364e-07, 2.174188846753431e-07, 1.5862704800661442e-07, 1.2614863277596544e-07, 8.716700157119188e-08, 6.704076297133558e-08, 4.422170964533521e-08, 3.30466710626037e-08, 2.0938631228431933e-08, 1.526001237723995e-08, 9.334067106276176e-09, 6.654217318864463e-09, 3.945323040274138e-09, 2.7580415291053422e-09, 1.5904799673640957e-09, 1.0925460924097825e-09, 6.145351423686831e-10, 4.1553677405578843e-10, 2.2853425599581324e-10, 1.5234019057500766e-10, 8.209081348049834e-11, 5.401577404911689e-11, 2.857068282218481e-11, 1.8577963419270706e-11, 9.660555153973368e-12, 6.213790622534614e-12, 3.1810175056050306e-12, 2.025701612642031e-12, 1.0221682597276974e-12, 6.449394232289053e-13, 5.116170494594744e-13]
    - [1.1761902939372024e-07, 1.4664076742997817e-07, 1.8273387088914624e-07, 1.988748707886594e-07, 2.0889167934110876e-07, 2.063432072241199e-07, 1.9111413919034765e-07, 1.754353917494076e-07, 1.4741707833928423e-07, 1.2771750553778986e-07, 9.926329218988464e-08, 8.20456530577689e-08, 5.979672161405959e-08, 4.7525472808232375e-08, 3.281516765294333e-08, 2.522803401102515e-08, 1.6632786485845008e-08, 1.2426432249716718e-08, 7.871202427297359e-09, 5.735734622350269e-09, 3.5079465470344006e-09, 2.500700360763359e-09, 1.4827090250808677e-09, 1.036568602040795e-09, 5.978417674008994e-10, 4.1072591392006054e-10, 2.310816510760764e-10, 1.5628341408980076e-10, 8.597969089045398e-11, 5.7328112097328836e-11, 3.090463324689517e-11, 2.0341357238047997e-11, 1.0764257080369621e-11, 7.00179199744886e-12, 3.6428856039535735e-12, 2.3440287006128097e-12, 1.2006836656370362e-12, 7.64916283810362e-13, 3.862216374287761e-13, 2.4379346085082203e-13, 1.9343980811616555e-13]
    - [2.768721728828641e-08, 3.4291957002313495e-08, 4.238908233348829e-08, 4.5929418465979607e-08, 4.7974798268074936e-08, 4.724164613563906e-08, 4.3580545077205474e-08, 3.991474629502514e-08, 3.344261005138245e-08, 2.8925710518569966e-08, 2.243362247761887e-08, 1.8519992735131005e-08, 1.3477017630075617e-08, 1.0702055619051725e-08, 7.381529282132038e-09, 5.671512499599657e-09, 3.736561624951899e-09, 2.7905559380866746e-09, 1.766872150882248e-09, 1.2872727549223271e-09, 7.871596729269491e-10, 5.611207460301177e-10, 3.3271162238020075e-10, 2.3262113868179412e-10, 1.3419327559314468e-10, 9.221115552555913e-11, 5.189882322011434e-11, 3.511000441501989e-11, 1.9325609161719876e-11, 1.289044212140146e-11, 6.953263487617897e-12, 4.578658795952217e-12, 2.4246716567130502e-12, 1.5779651163362577e-12, 8.216433292835718e-13, 5.289856976480596e-13, 2.7120131229778806e-13, 1.7287890787070947e-13, 8.737300737963916e-14, 5.5188323213050083e-14, 4.380405508344085e-14]
    - [1.0376004045938022e-08, 1.2796105117769312e-08, 1.5734658655379178e-08, 1.6999617383439137e-08, 1.7692411820421272e-08, 1.7386531190220404e-08, 1.5997474034717687e-08, 1.463024318062839e-08, 1.2234757015946315e-08, 1.0570856596476832e-08, 8.18694520092544e-09, 6.753432113671123e-09, 4.909591972092095e-09, 3.896508270894752e-09, 2.685658198288151e-09, 2.0627103810259197e-09, 1.3583501481393765e-09, 1.0142108647442854e-09, 6.419921755048548e-10, 4.67673833476699e-10, 2.859497556750521e-10, 2.0383403645139868e-10, 1.2086583344808667e-10, 8.451095035174446e-11, 4.8759795760170394e-11, 3.350990664727935e-11, 1.886495778984126e-11, 1.2764796594346663e-11, 7.0284845664069624e-12, 4.689266229382761e-12, 2.5304979863720114e-12, 1.6668091596951937e-12, 8.830981900318232e-13, 5.749087858507341e-13, 2.995125724817547e-13, 1.929037567638887e-13, 9.895610766569532e-14, 6.310571871956448e-14, 3.191373224018833e-14, 2.0166874758337222e-14, 1.6010366119298163e-14]
    - [2.3244904109875197e-09, 2.8486660638680372e-09, 3.4759778563629247e-09, 3.739533372556891e-09, 3.871263102814168e-09, 3.792975627169291e-09, 3.4766905048674588e-09, 3.172661536201043e-09, 2.6458327020262267e-09, 2.2823961565084104e-09, 1.7641003380477897e-09, 1.4535383669900646e-09, 1.0551530599713305e-09, 8.367422817173009e-10, 5.761373665912517e-10, 4.422547687582167e-10, 2.9104448238775554e-10, 2.172331315797764e-10, 1.37456309280863e-10, 1.0011666099010047e-10, 6.120636062682115e-11, 4.362874036742349e-11, 2.5871995164363216e-11, 1.8091841954640245e-11, 1.044079904004541e-11, 7.17688981581417e-12, 4.041905001776637e-12, 2.735737674412908e-12, 1.5071057895132468e-12, 1.0058934141632977e-12, 5.431531883166542e-13, 3.5792604788577695e-13, 1.8977067982278982e-13, 1.236056671759637e-13, 6.444720715363144e-14, 4.15308446153296e-14, 2.1323321821225946e-14, 1.3606483334356928e-14, 6.887556618455723e-15, 4.35518197576194e-15, 3.4586951543155942e-15]
    - [8.448136883854853e-10, 1.0310841659361155e-09, 1.2518417124709763e-09, 1.343046897580144e-09, 1.3855412214903503e-09, 1.3548772190061138e-09, 1.2388094989436017e-09, 1.12889111520932e-09, 9.397333040651488e-10, 8.098152343685267e-10, 6.250934233517339e-10, 5.146649548943228e-10, 3.732528663878333e-10, 2.958347779641234e-10, 2.0356209957099124e-10, 1.5620372986981848e-10, 1.0275228750270177e-10, 7.667694802429295e-11, 4.850641784686684e-11, 3.532624301528892e-11, 2.1594877114345116e-11, 1.5393050108923865e-11, 9.128588805739951e-12, 6.383944177150221e-12, 3.684781081711517e-12, 2.533232400515141e-12, 1.4270382119097078e-12, 9.660797569267776e-13, 5.323900486796959e-13, 3.55425760037696e-13, 1.919992363950359e-13, 1.2656125179739906e-13, 6.713405188500503e-14, 4.3742116177608223e-14, 2.281906555101228e-14, 1.4710498093406628e-14, 7.557242650642086e-15, 4.82423124632591e-15, 2.443548765862328e-15, 1.5457842626304637e-15, 1.2278643935360562e-15]
    - [1.813349939445866e-10, 2.199897855438938e-10, 2.6513022382092415e-10, 2.8329566811890494e-10, 2.90773936842313e-10, 2.835266482000195e-10, 2.582946831627716e-10, 2.348897173046069e-10, 1.9501395418539292e-10, 1.6779971841429146e-10, 1.2927489627576241e-10, 1.0632081882913796e-10, 7.700005344378313e-11, 6.098184006074871e-11, 4.1921596172776465e-11, 3.215188614294913e-11, 2.113681096474587e-11, 1.5767977074576613e-11, 9.971600632062232e-12, 7.261025816752421e-12, 4.4381876932826056e-12, 3.1635699341281578e-12, 1.876270661309365e-12, 1.3122931668827697e-12, 7.576385272418122e-13, 5.209798653840348e-13, 2.9359797362980023e-13, 1.9882029865305196e-13, 1.0962345914576427e-13, 7.32128824261106e-14, 3.957396271895243e-14, 2.6097809795092863e-14, 1.385347903442392e-14, 9.030984571832276e-15, 4.714988112676098e-15, 3.041243247809312e-15, 1.563749393439791e-15, 9.988370716365797e-16, 5.06402432276871e-16, 3.20555899283243e-16, 2.5471153611006236e-16]
    - [6.417868305575385e-11, 7.755490335503909e-11, 9.302107830642408e-11, 9.913188307984081e-11, 1.0141146135952303e-10, 9.869912843242375e-11, 8.970227364249739e-11, 8.14639927545257e-11, 6.751745222413971e-11, 5.803847286653607e-11, 4.465700205323643e-11, 3.6701628079967785e-11, 2.655640910023347e-11, 2.102140314191387e-11, 1.4442079256462876e-11, 1.1072683352300441e-11, 7.276326374283726e-12, 5.427025077396124e-12, 3.431289424097813e-12, 2.498351503882918e-12, 1.5269787591074963e-12, 1.0884461360787364e-12, 6.45581457314006e-13, 4.515659337709952e-13, 2.6075242525480017e-13, 1.7932887218827336e-13, 1.0108749155805643e-13, 6.846936335367986e-14, 3.776494890947579e-14, 2.5228048087370767e-14, 1.3642247272742401e-14, 8.999341382270103e-15, 4.779382695250786e-15, 3.1167051274376924e-15, 1.6280637005399907e-15, 1.0505211715782968e-15, 5.404686718056796e-16, 3.453614928721114e-16, 1.752041164407795e-16, 1.1095244364676224e-16, 8.818145444965493e-17]
    - [1.3274117889636224e-11, 1.5948840264992825e-11, 1.899500625484478e-11, 2.0164449253040037e-11, 2.0527718933682682e-11, 1.9924021532227308e-11, 1.8044683815280978e-11, 1.6355040150563565e-11, 1.3520757753875711e-11, 1.1605755233899535e-11, 8.913536853109245e-12, 7.317993043011456e-12, 5.288164001292116e-12, 4.182926478014818e-12, 2.8711168945406575e-12, 2.2001952709069726e-12, 1.445024268059983e-12, 1.0774596730897354e-12, 6.810266199666266e-13, 4.95796913808103e-13, 3.030041176165762e-13, 2.1598552572591477e-13, 1.281198808702009e-13, 8.962742851108578e-14, 5.176821727881337e-14, 3.561088661532097e-14, 2.008194986441455e-14, 1.3606211207411529e-14, 7.50858021202564e-15, 5.01784919614373e-15, 2.7151342370582107e-15, 1.7918908353266064e-15, 9.523205343737645e-16, 6.213357983635227e-16, 3.2482503187313597e-16, 2.0971126873880937e-16, 1.0798546922861189e-16, 6.905109058690301e-17, 3.506283276608899e-17, 2.2218753263696985e-17, 1.766440634376407e-17]
    - [4.591037878943037e-12, 5.4955084652842296e-12, 6.515090593996443e-12, 6.898687084769812e-12, 7.000636797075914e-12, 6.782604114735153e-12, 6.128843782514435e-12, 5.54779813123732e-12, 4.578796157776524e-12, 3.926589022993153e-12, 3.012110861684773e-12, 2.471267349288306e-12, 1.7842641974399115e-12, 1.4106789536841994e-12, 9.677089735467274e-13, 7.413415089568503e-13, 4.867114269114305e-13, 3.628416070814038e-13, 2.292954610621617e-13, 1.6691778651982575e-13, 1.0200597550091995e-13, 7.271236080468971e-14, 4.313528738281105e-14, 3.01782478474764e-14, 1.7433896657155847e-14, 1.1994478212284556e-14, 6.7658398138161986e-15, 4.585051761284532e-15, 2.5311313960936033e-15, 1.6919494670201173e-15, 9.158857903649124e-16, 6.046330069505383e-16, 3.214916829717499e-16, 2.098266416612604e-16, 1.0976225119138312e-16, 7.089051707538158e-17, 3.6524441765518415e-17, 2.3362605157445714e-17, 1.187038536902522e-17, 7.525269875854829e-18, 5.984044480557666e-18]
    - [2.691493155281091e-12, 3.2157676993819006e-12, 3.803764049935436e-12, 4.0226710244231975e-12, 4.0757146923012645e-12, 3.945284687904796e-12, 3.5609989731249266e-12, 3.2213357925136678e-12, 2.6565176631795167e-12, 2.2770622286348098e-12, 1.745709591914573e-12, 1.431783852177067e-12, 1.033319169639481e-12, 8.167731506408942e-13, 5.60134198338704e-13, 4.290405321111898e-13, 2.8162359079660016e-13, 2.0993257230787798e-13, 1.3265296002849377e-13, 9.656210678078628e-14, 5.900967390229425e-14, 4.2063752955621316e-14, 2.49544308325791e-14, 1.7459456033430347e-14, 1.0087190936995852e-14, 6.940483182339765e-15, 3.915513154934604e-15, 2.653730523869449e-15, 1.4652214550633368e-15, 9.795582197899826e-16, 5.30368301602463e-16, 3.5017977794905966e-16, 1.862400948613211e-16, 1.2158476500472745e-16, 6.361292505873753e-17, 4.1092337717584266e-17, 2.1177762106417347e-17, 1.3548917758206177e-17, 6.886215596987162e-18, 4.366477735365714e-18, 3.4725759730418985e-18]


Belle B->hnunu SL 2017:
  experiment: Belle
  inspire: Grygier:2017tzo
  values:
    # Tables I and II
    # counts_total is the square of the statistical error on the signal yield
    # background_variance is the systematic error on the signal yield
    BR(B+->Knunu):
      distribution: general_gamma_upper_limit
      limit: 1.9e-5
      confidence_level: 0.9
      counts_total: 83
      counts_signal: 17.7
      background_variance: 3.4
    BR(B0->Knunu):
      distribution: general_gamma_upper_limit
      limit: 1.3e-5
      confidence_level: 0.9
      counts_total: 18
      counts_signal: 0.6
      background_variance: 1.4
    BR(B+->K*nunu):
      distribution: general_gamma_upper_limit
      limit: 6.1e-5
      confidence_level: 0.9
      counts_total: 55
      counts_signal: 16.2
      background_variance: 1.8
    BR(B0->K*nunu):
      distribution: general_gamma_upper_limit
      limit: 1.8e-5
      confidence_level: 0.9
      counts_total: 13
      counts_signal: -2.0
      background_variance: 1.8
    BR(B+->pinunu):
      distribution: general_gamma_upper_limit
      limit: 1.4e-5
      confidence_level: 0.9
      counts_total: 228
      counts_signal: 5.6
      background_variance: 5.9
    BR(B0->pinunu):
      distribution: general_gamma_upper_limit
      limit: 0.9e-5
      confidence_level: 0.9
      counts_total: 31
      counts_signal: 0.2
      background_variance: 1.6
    BR(B+->rhonunu):
      distribution: general_gamma_upper_limit
      limit: 3.0e-5
      confidence_level: 0.9
      counts_total: 151
      counts_signal: 6.2
      background_variance: 2.4
    BR(B0->rhonunu):
      distribution: general_gamma_upper_limit
      limit: 4.0e-5
      confidence_level: 0.9
      counts_total: 81
      counts_signal: 11.9
      background_variance: 3.6

Belle B->hnunu had 2013:
  experiment: Belle
  inspire: Lutz:2013ftz
  values:
    # Table I
    # background_variance is the systematic error on the # of signal events
    BR(B+->Knunu):
      distribution: general_gamma_upper_limit
      limit: 5.5e-5
      confidence_level: 0.9
      counts_total: 43
      counts_signal: 13.3
      background_variance: 2.3
    BR(B0->Knunu):
      distribution: general_gamma_upper_limit
      limit: 9.7e-5
      confidence_level: 0.9
      counts_total: 4
      counts_signal: 1.8
      background_variance: 1.0
    BR(B+->K*nunu):
      distribution: general_gamma_upper_limit
      limit: 4.0e-5
      confidence_level: 0.9
      counts_total: 21
      counts_signal: -1.7
      background_variance: 1.5
    BR(B0->K*nunu):
      distribution: general_gamma_upper_limit
      limit: 5.5e-5
      confidence_level: 0.9
      counts_total: 10
      counts_signal: -2.3
      background_variance: 0.9
    BR(B+->pinunu):
      distribution: general_gamma_upper_limit
      limit: 9.8e-5
      confidence_level: 0.9
      counts_total: 107
      counts_signal: 15.2
      background_variance: 1.4
    BR(B0->pinunu):
      distribution: general_gamma_upper_limit
      limit: 6.9e-5
      confidence_level: 0.9
      counts_total: 6
      counts_signal: 3.5
      background_variance: 0.6
    BR(B+->rhonunu):
      distribution: general_gamma_upper_limit
      limit: 21.3e-5
      confidence_level: 0.9
      counts_total: 90
      counts_signal: 11.3
      background_variance: 4.1
    BR(B0->rhonunu):
      distribution: general_gamma_upper_limit
      limit: 20.8e-5
      confidence_level: 0.9
      counts_total: 31
      counts_signal: 1.6
      background_variance: 0.4

BaBar B->Knunu had 2013:
  experiment: BaBar
  inspire: Lees:2013kla
  values:
    # Tables IV and V
    # For K*, the number and uncertainty of backround events is combined for the
    # two channels K+pi0/K0pi+ or K+pi-/K0pi0, respectively
    BR(B+->Knunu):
      distribution: general_gamma_upper_limit
      limit: 3.7e-5
      confidence_level: 0.9
      counts_total: 6
      counts_background: 2.9
      background_variance: 0.1
    BR(B0->Knunu):
      distribution: general_gamma_upper_limit
      limit: 8.1e-5
      confidence_level: 0.9
      counts_total: 3
      counts_background: 2.9
      background_variance: 0.2
    BR(B+->K*nunu):
      distribution: general_gamma_upper_limit
      limit: 11.6e-5
      confidence_level: 0.9
      counts_total: 6
      counts_background: 4.3
      background_variance: 0.14
    BR(B0->K*nunu):
      distribution: general_gamma_upper_limit
      limit: 9.3e-5
      confidence_level: 0.9
      counts_total: 9
      counts_background: 7.7
      background_variance: 0.5

BaBar B->Knunu SL 2010:
  experiment: BaBar
  inspire: delAmoSanchez:2010bk
  values:
    # Tables II, III and IV
    BR(B+->Knunu):
      distribution: general_gamma_upper_limit
      limit: 1.3e-5
      confidence_level: 0.9
      counts_total: 19.4
      counts_signal: 1.8
      background_variance: 0.9
    BR(B0->Knunu):
      distribution: general_gamma_upper_limit
      limit: 5.6e-5
      confidence_level: 0.9
      counts_total: 6.1
      counts_signal: 2.2
      background_variance: 0.4

LHCb B->tautau 2017:
  experiment: LHCb
  inspire: Aaij:2017xqt
  values:
    BR(Bs->tautau):
      distribution: numerical
      x: [-0.010175, -0.009768, -0.009361, -0.008954, -0.008547, -0.00814 ,
       -0.007733, -0.007326, -0.006919, -0.006512, -0.006105, -0.005698,
       -0.005291, -0.004884, -0.004477, -0.00407 , -0.003663, -0.003256,
       -0.002849, -0.002442, -0.002035, -0.001628, -0.001221, -0.000814,
       -0.000407,  0.      ,  0.000407,  0.000814,  0.001221,  0.001628,
        0.002035,  0.002442,  0.002849,  0.003256,  0.003663,  0.00407 ,
        0.004477,  0.004884,  0.005291,  0.005698,  0.006105,  0.006512,
        0.006919,  0.007326,  0.007733,  0.00814 ,  0.008547,  0.008954,
        0.009361,  0.009768,  0.010175]
      y: [ 0.00885671,  0.01209915,  0.01650896,  0.02248484,  0.03054281,
        0.04134086,  0.0556916 ,  0.07457835,  0.09913368,  0.13060615,
        0.17024597,  0.2191778 ,  0.2781911 ,  0.34742412,  0.42618174,
        0.51263546,  0.60384104,  0.6956633 ,  0.78321276,  0.86128502,
        0.92503531,  0.97057069,  0.99544112,  0.99878731,  0.98152374,
        0.94591355,  0.89524451,  0.83333463,  0.76406723,  0.69110494,
        0.61758183,  0.54601136,  0.47824898,  0.41555159,  0.35858771,
        0.30765508,  0.26270777,  0.2234736 ,  0.18953644,  0.16040057,
        0.13553356,  0.11443   ,  0.0965759 ,  0.08151966,  0.06885028,
        0.058205  ,  0.04926783,  0.04176699,  0.03547053,  0.0301819 ,
        0.02573558]
    BR(B0->tautau):
      distribution: numerical
      x: [-0.0029  , -0.002784, -0.002668, -0.002552, -0.002436, -0.00232 ,
       -0.002204, -0.002088, -0.001972, -0.001856, -0.00174 , -0.001624,
       -0.001508, -0.001392, -0.001276, -0.00116 , -0.001044, -0.000928,
       -0.000812, -0.000696, -0.00058 , -0.000464, -0.000348, -0.000232,
       -0.000116,  0.      ,  0.000116,  0.000232,  0.000348,  0.000464,
        0.00058 ,  0.000696,  0.000812,  0.000928,  0.001044,  0.00116 ,
        0.001276,  0.001392,  0.001508,  0.001624,  0.00174 ,  0.001856,
        0.001972,  0.002088,  0.002204,  0.00232 ,  0.002436,  0.002552,
        0.002668,  0.002784,  0.0029  ]
      y: [ 0.00885671,  0.01209915,  0.01650896,  0.02248484,  0.03054281,
        0.04134086,  0.0556916 ,  0.07457835,  0.09913368,  0.13060615,
        0.17024597,  0.2191778 ,  0.2781911 ,  0.34742412,  0.42618174,
        0.51263546,  0.60384104,  0.6956633 ,  0.78321276,  0.86128502,
        0.92503531,  0.97057069,  0.99544112,  0.99878731,  0.98152374,
        0.94591355,  0.89524451,  0.83333463,  0.76406723,  0.69110494,
        0.61758183,  0.54601136,  0.47824898,  0.41555159,  0.35858771,
        0.30765508,  0.26270777,  0.2234736 ,  0.18953644,  0.16040057,
        0.13553356,  0.11443   ,  0.0965759 ,  0.08151966,  0.06885028,
        0.058205  ,  0.04926783,  0.04176699,  0.03547053,  0.0301819 ,
        0.02573558]

BaBar B->Xll 2013:
  experiment: BaBar
  inspire: Lees:2013nxa
  values:
    - name: <BR>(B->Xsee)
      q2min: 1.0
      q2max: 6.0
      value: 1.93+0.47 -0.45 +0.21 -0.16 ± 0.18 e-6
    - name: <BR>(B->Xsee)
      q2min: 0.1
      q2max: 2.0
      value: 3.05+0.52-0.49+0.29-0.21 ± 0.35 e-6
    - name: <BR>(B->Xsee)
      q2min: 2.0
      q2max: 4.3
      value: 0.69+0.31 -0.28 +0.11 -0.07 ± 0.07 e-6
    - name: <BR>(B->Xsee)
      q2min: 4.3
      q2max: 6.8
      value:  0.69+0.31 -0.29 +0.13 -0.10 ± 0.05 e-6
    - name: <BR>(B->Xsee)
      q2min: 14.2
      q2max: 25.0
      value: 0.56+0.19 -0.18 +0.03 -0.03 e-6
    - name: <BR>(B->Xsmumu)
      q2min: 1.0
      q2max: 6.0
      value: 0.66+0.82-0.76+0.30-0.24 ± 0.07 e-6
    - name: <BR>(B->Xsmumu)
      q2min: 0.1
      q2max: 2.0
      value: 1.83+0.90-0.80+0.30-0.24 ± 0.20 e-6
    - name: <BR>(B->Xsmumu)
      q2min: 2.0
      q2max: 4.3
      value: -0.15+0.50-0.43+0.26-0.14 ± 0.01 e-6
    - name: <BR>(B->Xsmumu)
      q2min: 4.3
      q2max: 6.8
      value: 0.34+0.54-0.50+0.19-0.15 ± 0.03 e-6
    - name: <BR>(B->Xsmumu)
      q2min: 14.2
      q2max: 25.0
      value: 0.60+0.31-0.29+0.05-0.04 e-6
    - name: <BR>(B->Xsll)
      q2min: 1.0
      q2max: 6.0
      value: 1.60+0.41-0.39+0.17-0.13 ± 0.18 e-6
    - name: <BR>(B->Xsll)
      q2min: 0.1
      q2max: 2.0
      value: 2.70+0.45-0.42+0.21-0.16 ± 0.35 e-6
    - name: <BR>(B->Xsll)
      q2min: 2.0
      q2max: 4.3
      value: 0.46+0.26-0.23+0.10-0.06 ± 0.07 e-6
    - name: <BR>(B->Xsll)
      q2min: 4.3
      q2max: 6.8
      value: 0.60+0.27-0.25+0.10-0.08 ± 0.05 e-6
    - name: <BR>(B->Xsll)
      q2min: 14.2
      q2max: 25.0
      value: 0.57+0.16-0.15+0.03-0.02 e-6

Belle B->Xll 2005:
  experiment: Belle
  inspire: Iwasaki:2005sy
  values:
    - name: <BR>(B->Xsll)
      q2min: 0.04
      q2max: 1.0
      value: 11.34 ± 4.83+4.60 -2.71 e-7
    - name: <BR>(B->Xsll)
      q2min: 1.0
      q2max: 6.0
      value: 14.93 ± 5.04+4.11-3.21 e-7
    - name: <BR>(B->Xsll)
      q2min: 14.4
      q2max: 25.0
      value: 4.18 ± 1.17+0.61-0.68 e-7

Belle B->Xll 2014:
  experiment: Belle
  inspire: Sato:2014pjr
  values:
    - name: <AFB>(B->Xsll)
      q2min: 0.2
      q2max: 4.3
      value: 0.34 ± 0.24 ± 0.03
    - name: <AFB>(B->Xsll)
      q2min: 14.3
      q2max: 25.0
      value: 0.28 ± 0.15 ± 0.02
    - name: <AFB>(B->Xsll)
      q2min: 1.0
      q2max: 6.0
      value: 0.30 ± 0.24 ± 0.04

CDF B+>Kmumu 2012:
  experiment: CDF
  url: https://www-cdf.fnal.gov/physics/new/bottom/120628.blessed-b2smumu_96/public_b2smumu.pdf
  values:
    - name: <dBR/dq2>(B+->Kmumu)
      q2min: 0.00
      q2max: 2.00
      value: 21.80 ± 0.53 ± 0.12 e-8
    - name: <dBR/dq2>(B+->Kmumu)
      q2min: 2.00
      q2max: 4.30
      value: 3.16 ± 0.54 ± 0.18 e-8
    - name: <dBR/dq2>(B+->Kmumu)
      q2min: 4.30
      q2max: 8.68
      value: 3.05 ± 0.38 ± 0.18 e-8
    - name: <dBR/dq2>(B+->Kmumu)
      q2min: 14.18
      q2max: 16.00
      value: 2.33 ± 0.42 ± 0.13 e-8
    - name: <dBR/dq2>(B+->Kmumu)
      q2min: 16.0
      q2max: 23.0
      value: 0.72 ± 0.14 ± 0.04 e-8
    - name: <dBR/dq2>(B+->Kmumu)
      q2min: 0.00
      q2max: 2.00
      value: 2.55 ± 0.38 ± 0.15 e-8
    - name: <dBR/dq2>(B+->Kmumu)
      q2min: 1.00
      q2max: 6.00
      value: 2.69 ± 0.35 ± 0.16 e-8


CDF B0->K*mumu BR 2012:
  experiment: CDF
  url: https://www-cdf.fnal.gov/physics/new/bottom/120628.blessed-b2smumu_96/public_b2smumu.pdf
  values:
    - name: <dBR/dq2>(B0->K*mumu)
      q2min: 0.00
      q2max: 2.00
      value: 9.46 ± 1.88 ± 0.55 e-8
    - name: <dBR/dq2>(B0->K*mumu)
      q2min: 2.00
      q2max: 4.30
      value: 4.61 ± 1.27 ± 0.30 e-8
    - name: <dBR/dq2>(B0->K*mumu)
      q2min: 4.30
      q2max: 8.68
      value: 5.07 ± 1.02 ± 0.37 e-8
    - name: <dBR/dq2>(B0->K*mumu)
      q2min: 10.09
      q2max: 12.86
      value: 7.48 ± 1.25 ± 0.46 e-8
    - name: <dBR/dq2>(B0->K*mumu)
      q2min: 14.18
      q2max: 16.00
      value: 7.43 ± 1.17 ± 0.42 e-8
    - name: <dBR/dq2>(B0->K*mumu)
      q2min: 16.00
      q2max: 19.30
      value: 2.98 ± 0.66 ± 0.18 e-8
    - name: <dBR/dq2>(B0->K*mumu)
      q2min: 0.00
      q2max: 4.30
      value: 6.87 ± 1.11 ± 0.41 e-8
    - name: <dBR/dq2>(B0->K*mumu)
      q2min: 1.00
      q2max: 6.00
      value: 3.94 ± 0.97 ± 0.28 e-8


CDF Bs->phimumu 2012:
  experiment: CDF
  url: https://www-cdf.fnal.gov/physics/new/bottom/120628.blessed-b2smumu_96/public_b2smumu.pdf
  values:
    - name: <dBR/dq2>(Bs->phimumu)
      q2min: 0.00
      q2max: 2.00
      value: 15.80 ± 4.59 ± 5.01 e-8
    - name: <dBR/dq2>(Bs->phimumu)
      q2min: 2.00
      q2max: 4.30
      value: 1.18 ± 1.79 ± 0.37 e-8
    - name: <dBR/dq2>(Bs->phimumu)
      q2min: 4.30
      q2max: 8.68
      value: 1.47 ± 1.55 ± 0.46 e-8
    - name: <dBR/dq2>(Bs->phimumu)
      q2min: 10.09
      q2max: 12.86
      value: 8.12 ± 2.47 ± 2.57 e-8
    - name: <dBR/dq2>(Bs->phimumu)
      q2min: 14.18
      q2max: 16.00
      value: 6.12 ± 2.33 ± 1.94 e-8
    - name: <dBR/dq2>(Bs->phimumu)
      q2min: 16.00
      q2max: 18.90
      value: 7.95 ± 2.03 ± 2.52 e-8
    - name: <dBR/dq2>(Bs->phimumu)
      q2min: 0.00
      q2max: 4.30
      value: 7.62 ± 2.27 ± 2.42 e-8
    - name: <dBR/dq2>(Bs->phimumu)
      q2min: 1.00
      q2max: 6.00
      value: 2.06 ± 1.40 ± 0.65 e-8

CDF B0->Kmumu 2012:
  experiment: CDF
  url: https://www-cdf.fnal.gov/physics/new/bottom/120628.blessed-b2smumu_96/public_b2smumu.pdf
  values:
    - name: <dBR/dq2>(B0->Kmumu)
      q2min: 0.00
      q2max: 2.00
      value: 2.45 ± 1.59 ± 0.21 e-8
    - name: <dBR/dq2>(B0->Kmumu)
      q2min: 2.00
      q2max: 4.30
      value: 2.55 ± 1.70 ± 0.35 e-8
    - name: <dBR/dq2>(B0->Kmumu)
      q2min: 4.30
      q2max: 8.68
      value: 1.89 ± 0.98 ± 0.28 e-8
    - name: <dBR/dq2>(B0->Kmumu)
      q2min: 10.09
      q2max: 12.86
      value: 0.99 ± 0.78 ± 0.15 e-8
    - name: <dBR/dq2>(B0->Kmumu)
      q2min: 14.18
      q2max: 16.00
      value: 2.36 ± 1.01 ± 0.19 e-8
    - name: <dBR/dq2>(B0->Kmumu)
      q2min: 16.00
      q2max: 23.00
      value: 0.37 ± 0.22 ± 0.04 e-8
    - name: <dBR/dq2>(B0->Kmumu)
      q2min: 0.00
      q2max: 4.30
      value: 2.60 ± 1.21 ± 0.28 e-8
    - name: <dBR/dq2>(B0->Kmumu)
      q2min: 1.00
      q2max: 6.00
      value: 2.22 ± 1.04 ± 0.28 e-8

CDF B+->K*mumu 2012:
  experiment: CDF
  url: https://www-cdf.fnal.gov/physics/new/bottom/120628.blessed-b2smumu_96/public_b2smumu.pdf
  values:
    - name: <dBR/dq2>(B+->K*mumu)
      q2min: 0.00
      q2max: 2.00
      value: 7.50 ± 4.68 ± 0.88 e-8
    - name: <dBR/dq2>(B+->K*mumu)
      q2min: 2.00
      q2max: 4.30
      value: 4.94 ± 3.58 ± 0.63 e-8
    - name: <dBR/dq2>(B+->K*mumu)
      q2min: 4.30
      q2max: 8.68
      value: 2.98 ± 2.59 ± 0.84 e-8
    - name: <dBR/dq2>(B+->K*mumu)
      q2min: 10.09
      q2max: 12.86
      value: 3.23 ± 2.67 ± 0.73 e-8
    - name: <dBR/dq2>(B+->K*mumu)
      q2min: 14.18
      q2max: 16.00
      value: 5.61 ± 3.20 ± 0.71 e-8
    - name: <dBR/dq2>(B+->K*mumu)
      q2min: 16.00
      q2max: 19.30
      value: 5.09 ± 2.25 ± 0.57 e-8
    - name: <dBR/dq2>(B+->K*mumu)
      q2min: 0.00
      q2max: 4.30
      value: 6.06 ± 2.91 ± 0.74 e-8
    - name: <dBR/dq2>(B+->K*mumu)
      q2min: 1.00
      q2max: 6.00
      value: 7.12 ± 2.76 ± 0.85 e-8

CDF B0->K*mumu FL 2012:
  experiment: CDF
  url: https://www-cdf.fnal.gov/physics/new/bottom/120628.blessed-b2smumu_96/public_b2smumu.pdf
  values:
    - name: <FL>(B0->K*mumu)
      q2min: 0.00
      q2max: 2.00
      value: 0.26+0.14-0.13 ± 0.04
    - name: <FL>(B0->K*mumu)
      q2min: 2.00
      q2max: 4.30
      value: 0.72+0.15-0.17 ± 0.09
    - name: <FL>(B0->K*mumu)
      q2min: 4.30
      q2max: 8.68
      value: 0.72+0.12-0.13 ± 0.06
    - name: <FL>(B0->K*mumu)
      q2min: 10.09
      q2max: 12.86
      value: 0.35+0.11-0.11 ± 0.04
    - name: <FL>(B0->K*mumu)
      q2min: 14.18
      q2max: 16.00
      value: 0.45+0.12-0.12 ± 0.04
    - name: <FL>(B0->K*mumu)
      q2min: 16.00
      q2max: 19.30
      value: 0.09+0.14-0.12 ± 0.08
    - name: <FL>(B0->K*mumu)
      q2min: 0.00
      q2max: 4.30
      value: 0.44+0.11-0.11 ± 0.03
    - name: <FL>(B0->K*mumu)
      q2min: 1.00
      q2max: 6.00
      value: 0.78+0.13-0.15 ± 0.08

CDF B0->K*mumu AFB 2012:
  experiment: CDF
  url: https://www-cdf.fnal.gov/physics/new/bottom/120628.blessed-b2smumu_96/public_b2smumu.pdf
  values:
    - name: <AFB>(B0->K*mumu)
      q2min: 0.00
      q2max: 2.00
      value: 0.07+0.29-0.28 ± 0.11
    - name: <AFB>(B0->K*mumu)
      q2min: 2.00
      q2max: 4.30
      value: -0.11+0.34-0.45 ± 0.16
    - name: <AFB>(B0->K*mumu)
      q2min: 4.30
      q2max: 8.68
      value: 0.12+0.14-0.15 ± 0.04
    - name: <AFB>(B0->K*mumu)
      q2min: 10.09
      q2max: 12.86
      value: 0.43+0.13-0.13 ± 0.07
    - name: <AFB>(B0->K*mumu)
      q2min: 14.18
      q2max: 16.00
      value: 0.49+0.10-0.09 ± 0.07
    - name: <AFB>(B0->K*mumu)
      q2min: 16.00
      q2max: 19.30
      value: 0.42+0.22-0.23 ± 0.09
    - name: <AFB>(B0->K*mumu)
      q2min: 0.00
      q2max: 4.30
      value: -0.04+0.23-0.23 ± 0.07
    - name: <AFB>(B0->K*mumu)
      q2min: 1.00
      q2max: 6.00
      value: 0.29+0.25-0.21 ± 0.06

# The 1D likelihoods were extracted from the plots in
# https://indico.cern.ch/event/580620/attachments/1442409/2226501/cern_2017_04_18.pdf
# and extrapolated with a 2nd-order polynomial for the log likelihood
# (i.e., a Gaussian) outside the plot ranges
LHCb RK* 2017:
   experiment: LHCb
   values:
     - name: <Rmue>(B0->K*ll)
       q2min: 0.045
       q2max: 1.1
       value:
         distribution: numerical
         x: [0.32203389830508472, 0.34406779661016951, 0.36610169491525424, 0.38813559322033897, 0.4101694915254237, 0.43220338983050843, 0.45423728813559322, 0.47627118644067795, 0.49830508474576268, 0.52033898305084747, 0.5423728813559322, 0.56440677966101693, 0.58644067796610166, 0.60847457627118651, 0.63050847457627124, 0.65254237288135597, 0.6745762711864407, 0.69661016949152543, 0.71864406779661016, 0.7406779661016949, 0.76271186440677963, 0.78474576271186436, 0.80677966101694909, 0.82881355932203382, 0.85084745762711855, 0.87288135593220328, 0.89491525423728802, 0.91694915254237297, 0.9389830508474577, 0.96101694915254243, 0.98305084745762716, 1.0050847457627119, 1.0271186440677966, 1.0491525423728814, 1.0711864406779661, 1.0932203389830508, 1.1152542372881356, 1.1372881355932203, 1.159322033898305, 1.1813559322033897, 1.2033898305084745, 1.2254237288135592, 1.2474576271186439, 1.2694915254237289, 1.2915254237288136, 1.3135593220338984, 1.3355932203389831, 1.3576271186440678, 1.3796610169491526, 1.4016949152542373, 1.423728813559322, 1.4457627118644067, 1.4677966101694915, 1.4898305084745762, 1.5118644067796609, 1.5338983050847459, 1.5559322033898306]
         y: [5.6809387153097712e-07, 6.0396698949963744e-06, 5.0150626650029067e-05, 0.0003252442213613549, 0.0016474524090636642, 0.006517577885966833, 0.020354852378992382, 0.05241872555125314, 0.11402931997866546, 0.21376567729264906, 0.35238195481274165, 0.51826255846771419, 0.690079259125155, 0.84088805077533757, 0.94804073141260814, 0.99705526660951094, 0.98621494071587834, 0.92325134828600275, 0.82319327858735192, 0.70253583154289834, 0.57669427782381144, 0.45717703819692768, 0.35138098968886583, 0.2627199920930387, 0.19170823632155595, 0.13692051144806572, 0.095966109900830474, 0.066164222711994056, 0.044971015782364079, 0.030190723371453614, 0.020053519226620586, 0.013198994295782356, 0.0086186961781051872, 0.0055903301579139381, 0.0036058135111671319, 0.0023072486153233413, 0.0014747707248869565, 0.00094165887445748651, 0.00060062261574288657, 0.00038269143292687658, 0.00024357616071383475, 0.00015486732723114267, 9.8361197460841327e-05, 6.2406064124841638e-05, 3.9552028358902991e-05, 2.5040887067679769e-05, 1.5836880526245869e-05, 1.0005264010065528e-05, 6.3143179585843096e-06, 3.9807355100871835e-06, 2.5069125268935054e-06, 1.5770810731381989e-06, 9.9107801111957362e-07, 6.2215793318564117e-07, 3.9015073327630452e-07, 2.4440112093889412e-07, 1.5293713179096793e-07]
     - name: <Rmue>(B0->K*ll)
       q2min: 1.1
       q2max: 6.0
       value:
         distribution: numerical
         x: [0.3254237288135593, 0.35084745762711866, 0.37627118644067797, 0.40169491525423728, 0.42711864406779659, 0.4525423728813559, 0.47796610169491527, 0.50338983050847452, 0.52881355932203389, 0.55423728813559325, 0.57966101694915251, 0.60508474576271187, 0.63050847457627124, 0.65593220338983049, 0.68135593220338986, 0.70677966101694922, 0.73220338983050848, 0.75762711864406773, 0.78305084745762721, 0.80847457627118646, 0.83389830508474572, 0.85932203389830519, 0.88474576271186445, 0.9101694915254237, 0.93559322033898318, 0.96101694915254243, 0.98644067796610169, 1.0118644067796612, 1.0372881355932204, 1.0627118644067797, 1.0881355932203389, 1.1135593220338984, 1.1389830508474577, 1.1644067796610169, 1.1898305084745764, 1.2152542372881356, 1.2406779661016949, 1.2661016949152544, 1.2915254237288136, 1.3169491525423729, 1.3423728813559324, 1.3677966101694916, 1.3932203389830509, 1.4186440677966103, 1.4440677966101696, 1.4694915254237289, 1.4949152542372883, 1.5203389830508476, 1.5457627118644068, 1.5711864406779663, 1.5966101694915256, 1.6220338983050848]
         y: [9.2859885275453659e-07, 1.1173017058353056e-05, 0.00010059366576480207, 0.00067768623024118326, 0.0034162098607083643, 0.012949198351074815, 0.038717629066264123, 0.094109769203649676, 0.19164234971831345, 0.33470835646281444, 0.51125877432706002, 0.69557899360943121, 0.85467064508473634, 0.96097083389228344, 0.99979983632838498, 0.9712647296315845, 0.88843328568449786, 0.77113802765151196, 0.63861141674216759, 0.50760009664448069, 0.38914997280248886, 0.288889998190972, 0.20851010317320542, 0.14677710158297538, 0.10105380017120832, 0.068242816690122929, 0.045289401093338538, 0.029612915425365847, 0.019110334062907564, 0.012233215491691747, 0.0076929020768207864, 0.0048138700412563296, 0.0029974579393755355, 0.0018572330902757665, 0.0011450759860078946, 0.00070251690600029945, 0.00042887806216228703, 0.00026053463320952971, 0.00015748952482220918, 9.4731074074424259e-05, 5.6700622791742157e-05, 3.3770522164974281e-05, 2.0014387384152143e-05, 1.1803244567977215e-05, 6.9265199506158483e-06, 4.0446724037264971e-06, 2.3502074211150378e-06, 1.358887843829664e-06, 7.818359082179601e-07, 4.4761248450030899e-07, 2.5500185999955114e-07, 1.4455698588682474e-07]

BaBar B->Dlnu 2009:
  experiment: BaBar
  inspire: Aubert:2009ac
  values:
    - name: <BR>(B+->Dlnu)
      q2min: 0.00
      q2max: 0.97
      value: (35.06 ± 1.90 ± 2.57) e-4
    - name: <BR>(B+->Dlnu)
      q2min: 0.97
      q2max: 2.15
      value: (44.24 ± 2.43 ± 2.74) e-4
    - name: <BR>(B+->Dlnu)
      q2min: 2.15
      q2max: 3.34
      value: (41.75 ± 2.37 ± 2.36) e-4
    - name: <BR>(B+->Dlnu)
      q2min: 3.34
      q2max: 4.52
      value: (32.12 ± 2.40 ± 1.96) e-4
    - name: <BR>(B+->Dlnu)
      q2min: 4.52
      q2max: 5.71
      value: (26.36 ± 1.97 ± 1.62) e-4
    - name: <BR>(B+->Dlnu)
      q2min: 5.71
      q2max: 6.89
      value: (22.31 ± 1.95 ± 1.26) e-4
    - name: <BR>(B+->Dlnu)
      q2min: 6.89
      q2max: 8.07
      value: (16.42 ± 1.75 ± 0.93) e-4
    - name: <BR>(B+->Dlnu)
      q2min: 8.07
      q2max: 9.26
      value: (9.57 ± 1.55 ± 0.62) e-4
    - name: <BR>(B+->Dlnu)
      q2min: 9.26
      q2max: 10.44
      value: (6.82 ± 1.18 ± 0.31) e-4
    - name: <BR>(B+->Dlnu)
      q2min: 10.44
      q2max: 11.63
      value: (1.09 ± 0.45 ± 0.08) e-4
  correlation: [[1., 0.6, 0.56, 0.5, 0.51, 0.43, 0.38, 0.29, 0.2, 0.14],
               [0.6, 1., 0.52, 0.47, 0.47, 0.4, 0.35, 0.27, 0.19, 0.13],
               [0.56, 0.52, 1., 0.44, 0.44, 0.38, 0.33, 0.26, 0.18, 0.12],
               [0.5, 0.47, 0.44, 1., 0.4, 0.34, 0.3, 0.23, 0.16, 0.11],
               [0.51, 0.47, 0.44, 0.4, 1., 0.34, 0.3, 0.23, 0.16, 0.11],
               [0.43, 0.4, 0.38, 0.34, 0.34, 1., 0.25, 0.2, 0.14, 0.09],
               [0.38, 0.35, 0.33, 0.3, 0.3, 0.25, 1., 0.17, 0.12, 0.08],
               [0.29, 0.27, 0.26, 0.23, 0.23, 0.2, 0.17, 1., 0.09, 0.06],
               [0.2, 0.19, 0.18, 0.16, 0.16, 0.14, 0.12, 0.09, 1., 0.04],
               [0.14, 0.13, 0.12, 0.11, 0.11, 0.09, 0.08, 0.06, 0.04, 1.]]

Belle B->Dlnu 2015:
  experiment: Belle
  inspire: Glattauer:2015teq
  observables:
  - {name: <BR>(B+->Dmunu), q2min: 0.0, q2max: 1.03}
  - {name: <BR>(B+->Dmunu), q2min: 1.03, q2max: 2.21}
  - {name: <BR>(B+->Dmunu), q2min: 2.21, q2max: 3.39}
  - {name: <BR>(B+->Dmunu), q2min: 3.39, q2max: 4.57}
  - {name: <BR>(B+->Dmunu), q2min: 4.57, q2max: 5.75}
  - {name: <BR>(B+->Dmunu), q2min: 5.75, q2max: 6.93}
  - {name: <BR>(B+->Dmunu), q2min: 6.93, q2max: 8.11}
  - {name: <BR>(B+->Dmunu), q2min: 8.11, q2max: 9.3}
  - {name: <BR>(B+->Dmunu), q2min: 9.3, q2max: 10.48}
  - {name: <BR>(B+->Dmunu), q2min: 10.48, q2max: 11.66}
  - {name: <BR>(B+->Denu), q2min: 0.0, q2max: 1.03}
  - {name: <BR>(B+->Denu), q2min: 1.03, q2max: 2.21}
  - {name: <BR>(B+->Denu), q2min: 2.21, q2max: 3.39}
  - {name: <BR>(B+->Denu), q2min: 3.39, q2max: 4.57}
  - {name: <BR>(B+->Denu), q2min: 4.57, q2max: 5.75}
  - {name: <BR>(B+->Denu), q2min: 5.75, q2max: 6.93}
  - {name: <BR>(B+->Denu), q2min: 6.93, q2max: 8.11}
  - {name: <BR>(B+->Denu), q2min: 8.11, q2max: 9.3}
  - {name: <BR>(B+->Denu), q2min: 9.3, q2max: 10.48}
  - {name: <BR>(B+->Denu), q2min: 10.48, q2max: 11.66}
  - {name: <BR>(B0->Dmunu), q2min: 0.0, q2max: 0.97}
  - {name: <BR>(B0->Dmunu), q2min: 0.97, q2max: 2.15}
  - {name: <BR>(B0->Dmunu), q2min: 2.15, q2max: 3.34}
  - {name: <BR>(B0->Dmunu), q2min: 3.34, q2max: 4.52}
  - {name: <BR>(B0->Dmunu), q2min: 4.52, q2max: 5.71}
  - {name: <BR>(B0->Dmunu), q2min: 5.71, q2max: 6.89}
  - {name: <BR>(B0->Dmunu), q2min: 6.89, q2max: 8.07}
  - {name: <BR>(B0->Dmunu), q2min: 8.07, q2max: 9.26}
  - {name: <BR>(B0->Dmunu), q2min: 9.26, q2max: 10.44}
  - {name: <BR>(B0->Dmunu), q2min: 10.44, q2max: 11.63}
  - {name: <BR>(B0->Denu), q2min: 0.0, q2max: 0.97}
  - {name: <BR>(B0->Denu), q2min: 0.97, q2max: 2.15}
  - {name: <BR>(B0->Denu), q2min: 2.15, q2max: 3.34}
  - {name: <BR>(B0->Denu), q2min: 3.34, q2max: 4.52}
  - {name: <BR>(B0->Denu), q2min: 4.52, q2max: 5.71}
  - {name: <BR>(B0->Denu), q2min: 5.71, q2max: 6.89}
  - {name: <BR>(B0->Denu), q2min: 6.89, q2max: 8.07}
  - {name: <BR>(B0->Denu), q2min: 8.07, q2max: 9.26}
  - {name: <BR>(B0->Denu), q2min: 9.26, q2max: 10.44}
  - {name: <BR>(B0->Denu), q2min: 10.44, q2max: 11.63}
  values:
  - distribution: multivariate_normal
    central_value: &id001 [0.004255566316077649, 0.004458097063215535, 0.00402106022896964,
      0.0036515017421602687, 0.0030859905425584897, 0.0026188835241413664, 0.0017558586361373836,
      0.0011233230462916843, 0.0006397675460428078, 0.00019806122448979608, 0.004462641567695367,
      0.0046149138875062265, 0.004319265306122453, 0.0036140801393728115, 0.00300910154305625,
      0.0021916560477849693, 0.0016722692882030876, 0.0011410199104031826, 0.0005736361373817825,
      0.00010734146341463424, 0.00391900938060046, 0.004199772748267902, 0.004084346882217093,
      0.003413053579676665, 0.002783146420323328, 0.001955520554272519, 0.0018666013856812947,
      0.0010706217090069253, 0.0005027071593533491, 0.0001120891454965359, 0.004053369220323326,
      0.004375287297921482, 0.004219697459584299, 0.0035259228637413292, 0.0027602272517321044,
      0.0019019418013856825, 0.0016360060046189393, 0.0012547496535796733, 0.0006115205542725178,
      4.1413856812933054e-05]
    standard_deviation: [0.00018604089995022385, 0.00020253807864609278, 0.00019114435042309625,
      0.00019118317570930755, 0.0001788442010950723, 0.00017590542558486825, 0.00014430910900945757,
      0.0001374892981582873, 0.00010477750124440029, 6.251767048282734e-05, 0.0001604509420109506,
      0.00018180388252862136, 0.00018674962667994041, 0.0001827207565953206, 0.00017240069686411168,
      0.0001653703334992535, 0.00015127078148332516, 0.0001345490293678443, 0.00012073469387755113,
      9.981383773021412e-05, 0.0002478536436489607, 0.0002675140877598155, 0.0002560572748267901,
      0.0002399556581986136, 0.0002197316397228639, 0.00019618060046189392, 0.00019735981524249437,
      0.0001441136258660504, 0.00010041616628175529, 6.571870669745964e-05, 0.00021242722355658197,
      0.00023942217090069302, 0.00024672055427251755, 0.0002359482678983827, 0.00020868775981524264,
      0.0001877528868360279, 0.00017701524249422648, 0.000158498383371824, 0.00011709699769053127,
      4.3288683602771405e-05]
  - distribution: multivariate_normal
    central_value: *id001
    standard_deviation: [0.0002106818812842209, 0.00022374564459930334, 0.00020793031358885033,
      0.00018950920856147284, 0.00016142359382777515, 0.00013867944250871094, 9.205624688899957e-05,
      6.162170233947221e-05, 3.581931309109012e-05, 1.3197610751617733e-05, 0.00022416720184171212,
      0.00023394773519163785, 0.0002237381781981087, 0.000186963165754106, 0.00015778745644599317,
      0.00011903534096565465, 9.182628173220515e-05, 6.135291189646575e-05, 3.541463414634149e-05,
      1.759233449477353e-05, 0.0001844971829099307, 0.00020217782909930733, 0.00019705357967667454,
      0.00016714226327944524, 0.00013513856812933034, 9.648914549653588e-05, 9.258429561200931e-05,
      5.146004618937629e-05, 2.4231408775981545e-05, 1.0313625866050816e-05, 0.00019019728360277133,
      0.00020727159353348747, 0.0002031879907621249, 0.00017404157043879857, 0.0001346812933025405,
      9.324526558891462e-05, 8.058706697459592e-05, 6.144526558891436e-05, 3.0455889145496558e-05,
      8.933487297921486e-06]
    correlation:
    - [1.0, 0.98177, 0.9724, 0.9564799999999999, 0.9563, 0.9514600000000001, 0.93704,
      0.90579, 0.88765, 0.7426, 0.99892, 0.9858600000000001, 0.96941, 0.95015, 0.9477,
      0.9192299999999999, 0.9017700000000001, 0.91033, 0.75944, 0.32849, 0.7318100000000001,
      0.72644, 0.69913, 0.6876800000000001, 0.70114, 0.70365, 0.67499, 0.6926800000000001,
      0.6753899999999999, 0.34345, 0.73095, 0.7247399999999999, 0.69371, 0.6822, 0.69519,
      0.6917399999999999, 0.68329, 0.69212, 0.6774600000000001, 0.13154000000000002]
    - [0.98177, 1.0, 0.99271, 0.98151, 0.9740200000000001, 0.9683200000000001, 0.95835,
      0.9334600000000001, 0.9167799999999999, 0.77078, 0.9792700000000001, 0.99772,
      0.99082, 0.97531, 0.9689700000000001, 0.9396899999999999, 0.9268, 0.93529, 0.79365,
      0.3541, 0.71932, 0.73353, 0.7145699999999999, 0.7017399999999999, 0.7129300000000001,
      0.70878, 0.68812, 0.70362, 0.6906899999999999, 0.37215, 0.71968, 0.7287, 0.7087100000000001,
      0.70319, 0.71053, 0.70334, 0.69797, 0.7088399999999999, 0.6805, 0.15361]
    - [0.9724, 0.99271, 1.0, 0.99277, 0.9864200000000001, 0.9803200000000001, 0.97535,
      0.9565, 0.9481200000000001, 0.7914399999999999, 0.9717, 0.99339, 0.99759, 0.98903,
      0.9841799999999999, 0.96072, 0.95188, 0.96004, 0.83614, 0.36323, 0.70376, 0.72695,
      0.7162, 0.70198, 0.71201, 0.70267, 0.6918300000000001, 0.7046100000000001, 0.69745,
      0.39504, 0.70444, 0.7205, 0.70973, 0.71002, 0.71311, 0.70152, 0.70027, 0.71411,
      0.67701, 0.18085]
    - [0.9564799999999999, 0.98151, 0.99277, 1.0, 0.9934, 0.9904, 0.9872799999999999,
      0.97216, 0.95944, 0.8033, 0.9557899999999999, 0.98067, 0.99384, 0.9948100000000001,
      0.9936, 0.97965, 0.97195, 0.97578, 0.86903, 0.36309, 0.6909, 0.72187, 0.71554,
      0.70287, 0.71234, 0.70045, 0.6946899999999999, 0.70665, 0.7017100000000001, 0.40945,
      0.6935399999999999, 0.71427, 0.7084600000000001, 0.71446, 0.7158399999999999,
      0.69919, 0.70149, 0.71662, 0.67387, 0.2004]
    - [0.9563, 0.9740200000000001, 0.9864200000000001, 0.9934, 1.0, 0.99264, 0.98951,
      0.97288, 0.95924, 0.79548, 0.95639, 0.97377, 0.98769, 0.992, 0.9943, 0.9853299999999999,
      0.97834, 0.97806, 0.87531, 0.36691999999999997, 0.6885, 0.7156100000000001, 0.70715,
      0.69615, 0.70616, 0.69572, 0.68855, 0.6996100000000001, 0.69487, 0.39628, 0.69162,
      0.70848, 0.69944, 0.70476, 0.7098300000000001, 0.69121, 0.6969, 0.7108, 0.66961,
      0.19041]
    - [0.9514600000000001, 0.9683200000000001, 0.9803200000000001, 0.9904, 0.99264,
      1.0, 0.9893299999999999, 0.9726899999999999, 0.9542, 0.79708, 0.9514600000000001,
      0.9674200000000001, 0.98211, 0.9872200000000001, 0.99208, 0.98631, 0.9793299999999999,
      0.9764, 0.87529, 0.35657, 0.68904, 0.71795, 0.7077100000000001, 0.69697, 0.7085100000000001,
      0.69698, 0.68962, 0.70215, 0.69815, 0.40042, 0.6924899999999999, 0.70955, 0.69986,
      0.70629, 0.71132, 0.69295, 0.69695, 0.71099, 0.6716, 0.19548]
    - [0.93704, 0.95835, 0.97535, 0.9872799999999999, 0.98951, 0.9893299999999999, 1.0,
      0.9758100000000001, 0.95816, 0.80042, 0.93735, 0.9581, 0.97701, 0.98626, 0.99006,
      0.98713, 0.98275, 0.9812200000000001, 0.88902, 0.36396, 0.6745899999999999, 0.70821,
      0.70289, 0.69117, 0.7021, 0.68788, 0.68697, 0.6963600000000001, 0.6955100000000001,
      0.4016, 0.67886, 0.69973, 0.69531, 0.704, 0.7064199999999999, 0.68381, 0.6936,
      0.70792, 0.65909, 0.19981]
    - [0.90579, 0.9334600000000001, 0.9565, 0.97216, 0.97288, 0.9726899999999999, 0.9758100000000001,
      1.0, 0.9546, 0.79572, 0.9071600000000001, 0.93345, 0.9606600000000001, 0.9707600000000001,
      0.97677, 0.9748399999999999, 0.97456, 0.9744299999999999, 0.8941, 0.3859, 0.64567,
      0.68478, 0.68771, 0.67367, 0.68186, 0.66465, 0.67008, 0.67728, 0.67583, 0.41886,
      0.65041, 0.67757, 0.6792699999999999, 0.69147, 0.68783, 0.66045, 0.67438, 0.69404,
      0.6418, 0.21522]
    - [0.88765, 0.9167799999999999, 0.9481200000000001, 0.95944, 0.95924, 0.9542, 0.95816,
      0.9546, 1.0, 0.78642, 0.8909600000000001, 0.9182100000000001, 0.9510700000000001,
      0.96425, 0.9633700000000001, 0.96036, 0.96394, 0.96577, 0.89623, 0.35705, 0.62085,
      0.66697, 0.67569, 0.65877, 0.6654100000000001, 0.64162, 0.65376, 0.66603, 0.66864,
      0.4184, 0.62269, 0.6559699999999999, 0.66642, 0.68016, 0.67533, 0.65012, 0.65894,
      0.68294, 0.63002, 0.23146]
    - [0.7426, 0.77078, 0.7914399999999999, 0.8033, 0.79548, 0.79708, 0.80042, 0.79572,
      0.78642, 1.0, 0.74298, 0.77171, 0.79294, 0.79535, 0.80491, 0.79895, 0.79571, 0.80686,
      0.7376, 0.29996999999999996, 0.52732, 0.56342, 0.57097, 0.5572, 0.56277, 0.5454399999999999,
      0.5547, 0.56387, 0.57808, 0.39191, 0.5323, 0.56162, 0.5674899999999999, 0.5771,
      0.57258, 0.55815, 0.55555, 0.57017, 0.52617, 0.18631]
    - [0.99892, 0.9792700000000001, 0.9717, 0.9557899999999999, 0.95639, 0.9514600000000001,
      0.93735, 0.9071600000000001, 0.8909600000000001, 0.74298, 1.0, 0.98416, 0.96896,
      0.94942, 0.94768, 0.9200299999999999, 0.9031100000000001, 0.91261, 0.7629199999999999,
      0.32808000000000004, 0.7214, 0.71685, 0.68981, 0.67755, 0.69076, 0.6939, 0.66492,
      0.68414, 0.66743, 0.34213000000000005, 0.72015, 0.71521, 0.6842, 0.6731, 0.68553,
      0.68158, 0.67297, 0.683, 0.66964, 0.13304000000000002]
    - [0.9858600000000001, 0.99772, 0.99339, 0.98067, 0.97377, 0.9674200000000001, 0.9581,
      0.93345, 0.9182100000000001, 0.77171, 0.98416, 1.0, 0.99145, 0.9746600000000001,
      0.9686100000000001, 0.93873, 0.9264399999999999, 0.9358299999999999, 0.7936300000000001,
      0.35188, 0.71912, 0.73148, 0.71243, 0.69909, 0.71039, 0.70702, 0.6863199999999999,
      0.70167, 0.68845, 0.37251, 0.7193, 0.72713, 0.70692, 0.7004600000000001, 0.70821,
      0.70103, 0.69591, 0.7068, 0.67913, 0.15375]
    - [0.96941, 0.99082, 0.99759, 0.99384, 0.98769, 0.98211, 0.97701, 0.9606600000000001,
      0.9510700000000001, 0.79294, 0.96896, 0.99145, 1.0, 0.99126, 0.98651, 0.96509,
      0.9571200000000001, 0.9640299999999999, 0.8445600000000001, 0.36466, 0.70026,
      0.72542, 0.71646, 0.70199, 0.71157, 0.7008300000000001, 0.69155, 0.7055600000000001,
      0.6964, 0.39624000000000004, 0.70172, 0.71941, 0.70981, 0.71099, 0.7138899999999999,
      0.7, 0.69931, 0.71444, 0.67625, 0.18478]
    - [0.95015, 0.97531, 0.98903, 0.9948100000000001, 0.992, 0.9872200000000001, 0.98626,
      0.9707600000000001, 0.96425, 0.79535, 0.94942, 0.9746600000000001, 0.99126, 1.0,
      0.9921700000000001, 0.9793799999999999, 0.97345, 0.9764700000000001, 0.8746799999999999,
      0.36446, 0.69458, 0.72759, 0.7237, 0.71125, 0.72013, 0.70705, 0.70336, 0.71459,
      0.7097399999999999, 0.41276999999999997, 0.69723, 0.71946, 0.71659, 0.72342, 0.72482,
      0.7072, 0.7114199999999999, 0.7263, 0.68184, 0.20651]
    - [0.9477, 0.9689700000000001, 0.9841799999999999, 0.9936, 0.9943, 0.99208, 0.99006,
      0.97677, 0.9633700000000001, 0.80491, 0.94768, 0.9686100000000001, 0.98651, 0.9921700000000001,
      1.0, 0.9881200000000001, 0.98164, 0.98209, 0.8844, 0.36344, 0.6833, 0.71572, 0.71021,
      0.6994199999999999, 0.7084, 0.6957899999999999, 0.6926, 0.70455, 0.69945, 0.40618000000000004,
      0.68693, 0.70804, 0.70314, 0.71122, 0.71387, 0.6941, 0.6984199999999999, 0.71607,
      0.66856, 0.20621]
    - [0.9192299999999999, 0.9396899999999999, 0.96072, 0.97965, 0.9853299999999999,
      0.98631, 0.98713, 0.9748399999999999, 0.96036, 0.79895, 0.9200299999999999, 0.93873,
      0.96509, 0.9793799999999999, 0.9881200000000001, 1.0, 0.98759, 0.9817899999999999,
      0.90436, 0.35331999999999997, 0.65635, 0.6917300000000001, 0.6897399999999999,
      0.67983, 0.68994, 0.6714399999999999, 0.6745399999999999, 0.68443, 0.68343, 0.40317,
      0.6615800000000001, 0.68396, 0.68121, 0.69421, 0.69621, 0.67038, 0.67892, 0.69717,
      0.6482, 0.21036]
    - [0.9017700000000001, 0.9268, 0.95188, 0.97195, 0.97834, 0.9793299999999999, 0.98275,
      0.97456, 0.96394, 0.79571, 0.9031100000000001, 0.9264399999999999, 0.9571200000000001,
      0.97345, 0.98164, 0.98759, 1.0, 0.98267, 0.9091299999999999, 0.35536, 0.64064,
      0.68102, 0.6832, 0.67248, 0.68008, 0.65988, 0.6683600000000001, 0.67895, 0.67566,
      0.40888, 0.64637, 0.6733399999999999, 0.67424, 0.6893199999999999, 0.68976, 0.66155,
      0.6743100000000001, 0.6934100000000001, 0.6391, 0.22166]
    - [0.91033, 0.93529, 0.96004, 0.97578, 0.97806, 0.9764, 0.9812200000000001, 0.9744299999999999,
      0.96577, 0.80686, 0.91261, 0.9358299999999999, 0.9640299999999999, 0.9764700000000001,
      0.98209, 0.9817899999999999, 0.98267, 1.0, 0.90899, 0.36568, 0.641, 0.68238, 0.68587,
      0.6726800000000001, 0.67977, 0.66063, 0.66771, 0.67979, 0.68186, 0.41186999999999996,
      0.6462399999999999, 0.67618, 0.67825, 0.69005, 0.68879, 0.66357, 0.67205, 0.69192,
      0.64117, 0.23276999999999998]
    - [0.75944, 0.79365, 0.83614, 0.86903, 0.87531, 0.87529, 0.88902, 0.8941, 0.89623,
      0.7376, 0.7629199999999999, 0.7936300000000001, 0.8445600000000001, 0.8746799999999999,
      0.8844, 0.90436, 0.9091299999999999, 0.90899, 1.0, 0.32536, 0.52253, 0.57908,
      0.5999399999999999, 0.58985, 0.5927399999999999, 0.5575899999999999, 0.58524,
      0.5979899999999999, 0.61266, 0.41117, 0.5313399999999999, 0.5731, 0.59278, 0.61602,
      0.60551, 0.56855, 0.5903, 0.60631, 0.54786, 0.26398]
    - [0.32849, 0.3541, 0.36323, 0.36309, 0.36691999999999997, 0.35657, 0.36396, 0.3859,
      0.35705, 0.29996999999999996, 0.32808000000000004, 0.35188, 0.36466, 0.36446,
      0.36344, 0.35331999999999997, 0.35536, 0.36568, 0.32536, 1.0, 0.24394000000000002,
      0.26306999999999997, 0.26541, 0.25178, 0.25208, 0.26322, 0.25246999999999997,
      0.23453000000000002, 0.23870999999999998, 0.2042, 0.2432, 0.25766, 0.25751999999999997,
      0.26881, 0.25459, 0.24194000000000002, 0.25376, 0.27008000000000004, 0.23631999999999997,
      0.0787]
    - [0.7318100000000001, 0.71932, 0.70376, 0.6909, 0.6885, 0.68904, 0.6745899999999999,
      0.64567, 0.62085, 0.52732, 0.7214, 0.71912, 0.70026, 0.69458, 0.6833, 0.65635,
      0.64064, 0.641, 0.52253, 0.24394000000000002, 1.0, 0.98131, 0.96965, 0.96693,
      0.96909, 0.9645299999999999, 0.95137, 0.94081, 0.9044200000000001, 0.42283000000000004,
      0.99808, 0.9864, 0.9679700000000001, 0.95105, 0.9601, 0.9551200000000001, 0.94755,
      0.93568, 0.9283, 0.13747]
    - [0.72644, 0.73353, 0.72695, 0.72187, 0.7156100000000001, 0.71795, 0.70821, 0.68478,
      0.66697, 0.56342, 0.71685, 0.73148, 0.72542, 0.72759, 0.71572, 0.6917300000000001,
      0.68102, 0.68238, 0.57908, 0.26306999999999997, 0.98131, 1.0, 0.98861, 0.9856600000000001,
      0.98439, 0.97359, 0.9675, 0.96478, 0.93285, 0.45973, 0.9832299999999999, 0.99387,
      0.9879899999999999, 0.97652, 0.97964, 0.9702299999999999, 0.96621, 0.96105, 0.94352,
      0.18084]
    - [0.69913, 0.7145699999999999, 0.7162, 0.71554, 0.70715, 0.7077100000000001, 0.70289,
      0.68771, 0.67569, 0.57097, 0.68981, 0.71243, 0.71646, 0.7237, 0.71021, 0.6897399999999999,
      0.6832, 0.68587, 0.5999399999999999, 0.26541, 0.96965, 0.98861, 1.0, 0.9933, 0.98956,
      0.9718100000000001, 0.9784200000000001, 0.9710700000000001, 0.94157, 0.48603999999999997,
      0.97204, 0.98966, 0.99605, 0.99024, 0.98885, 0.97572, 0.97404, 0.9697399999999999,
      0.9398200000000001, 0.21549000000000001]
    - [0.6876800000000001, 0.7017399999999999, 0.70198, 0.70287, 0.69615, 0.69697, 0.69117,
      0.67367, 0.65877, 0.5572, 0.67755, 0.69909, 0.70199, 0.71125, 0.6994199999999999,
      0.67983, 0.67248, 0.6726800000000001, 0.58985, 0.25178, 0.96693, 0.9856600000000001,
      0.9933, 1.0, 0.9911200000000001, 0.97659, 0.98275, 0.97367, 0.94065, 0.48558,
      0.9697600000000001, 0.9864, 0.9947600000000001, 0.9899, 0.99174, 0.98019, 0.97957,
      0.97267, 0.93727, 0.20867]
    - [0.70114, 0.7129300000000001, 0.71201, 0.71234, 0.70616, 0.7085100000000001, 0.7021,
      0.68186, 0.6654100000000001, 0.56277, 0.69076, 0.71039, 0.71157, 0.72013, 0.7084,
      0.68994, 0.68008, 0.67977, 0.5927399999999999, 0.25208, 0.96909, 0.98439, 0.98956,
      0.9911200000000001, 1.0, 0.9767100000000001, 0.9786600000000001, 0.9658899999999999,
      0.94081, 0.48389, 0.97135, 0.9839, 0.99126, 0.9882799999999999, 0.99059, 0.9788600000000001,
      0.97846, 0.9703799999999999, 0.93691, 0.20081]
    - [0.70365, 0.70878, 0.70267, 0.70045, 0.69572, 0.69698, 0.68788, 0.66465, 0.64162,
      0.5454399999999999, 0.6939, 0.70702, 0.7008300000000001, 0.70705, 0.6957899999999999,
      0.6714399999999999, 0.65988, 0.66063, 0.5575899999999999, 0.26322, 0.9645299999999999,
      0.97359, 0.9718100000000001, 0.97659, 0.9767100000000001, 1.0, 0.9718899999999999,
      0.95773, 0.9241, 0.48102, 0.9656299999999999, 0.972, 0.9752200000000001, 0.96715,
      0.97388, 0.9741700000000001, 0.96467, 0.9576600000000001, 0.93248, 0.18602]
    - [0.67499, 0.68812, 0.6918300000000001, 0.6946899999999999, 0.68855, 0.68962, 0.68697,
      0.67008, 0.65376, 0.5547, 0.66492, 0.6863199999999999, 0.69155, 0.70336, 0.6926,
      0.6745399999999999, 0.6683600000000001, 0.66771, 0.58524, 0.25246999999999997,
      0.95137, 0.9675, 0.9784200000000001, 0.98275, 0.9786600000000001, 0.9718899999999999,
      1.0, 0.96129, 0.93058, 0.49533, 0.95265, 0.96619, 0.9807799999999999, 0.97896,
      0.98164, 0.97593, 0.9717600000000001, 0.96719, 0.92761, 0.19854000000000002]
    - [0.6926800000000001, 0.70362, 0.7046100000000001, 0.70665, 0.6996100000000001,
      0.70215, 0.6963600000000001, 0.67728, 0.66603, 0.56387, 0.68414, 0.70167, 0.7055600000000001,
      0.71459, 0.70455, 0.68443, 0.67895, 0.67979, 0.5979899999999999, 0.23453000000000002,
      0.94081, 0.96478, 0.9710700000000001, 0.97367, 0.9658899999999999, 0.95773, 0.96129,
      1.0, 0.9244700000000001, 0.48146000000000005, 0.9450799999999999, 0.9660700000000001,
      0.97295, 0.96721, 0.9719899999999999, 0.96368, 0.95837, 0.9542700000000001, 0.91691,
      0.21581999999999998]
    - [0.6753899999999999, 0.6906899999999999, 0.69745, 0.7017100000000001, 0.69487,
      0.69815, 0.6955100000000001, 0.67583, 0.66864, 0.57808, 0.66743, 0.68845, 0.6964,
      0.7097399999999999, 0.69945, 0.68343, 0.67566, 0.68186, 0.61266, 0.23870999999999998,
      0.9044200000000001, 0.93285, 0.94157, 0.94065, 0.94081, 0.9241, 0.93058, 0.9244700000000001,
      1.0, 0.48273999999999995, 0.90759, 0.92924, 0.94305, 0.9414399999999999, 0.9418,
      0.93168, 0.92919, 0.9249200000000001, 0.88784, 0.22258000000000003]
    - [0.34345, 0.37215, 0.39504, 0.40945, 0.39628, 0.40042, 0.4016, 0.41886, 0.4184,
      0.39191, 0.34213000000000005, 0.37251, 0.39624000000000004, 0.41276999999999997,
      0.40618000000000004, 0.40317, 0.40888, 0.41186999999999996, 0.41117, 0.2042, 0.42283000000000004,
      0.45973, 0.48603999999999997, 0.48558, 0.48389, 0.48102, 0.49533, 0.48146000000000005,
      0.48273999999999995, 1.0, 0.42617, 0.45457, 0.48695, 0.50048, 0.48363999999999996,
      0.47546000000000005, 0.47805, 0.49062, 0.44201999999999997, 0.1322]
    - [0.73095, 0.71968, 0.70444, 0.6935399999999999, 0.69162, 0.6924899999999999, 0.67886,
      0.65041, 0.62269, 0.5323, 0.72015, 0.7193, 0.70172, 0.69723, 0.68693, 0.6615800000000001,
      0.64637, 0.6462399999999999, 0.5313399999999999, 0.2432, 0.99808, 0.9832299999999999,
      0.97204, 0.9697600000000001, 0.97135, 0.9656299999999999, 0.95265, 0.9450799999999999,
      0.90759, 0.42617, 1.0, 0.98895, 0.97062, 0.9534299999999999, 0.9627, 0.95576,
      0.94914, 0.9377700000000001, 0.9283899999999999, 0.14484]
    - [0.7247399999999999, 0.7287, 0.7205, 0.71427, 0.70848, 0.70955, 0.69973, 0.67757,
      0.6559699999999999, 0.56162, 0.71521, 0.72713, 0.71941, 0.71946, 0.70804, 0.68396,
      0.6733399999999999, 0.67618, 0.5731, 0.25766, 0.9864, 0.99387, 0.98966, 0.9864,
      0.9839, 0.972, 0.96619, 0.9660700000000001, 0.92924, 0.45457, 0.98895, 1.0, 0.9891700000000001,
      0.97524, 0.97934, 0.9671200000000001, 0.96272, 0.9564600000000001, 0.94109, 0.18255]
    - [0.69371, 0.7087100000000001, 0.70973, 0.7084600000000001, 0.69944, 0.69986, 0.69531,
      0.6792699999999999, 0.66642, 0.5674899999999999, 0.6842, 0.70692, 0.70981, 0.71659,
      0.70314, 0.68121, 0.67424, 0.67825, 0.59278, 0.25751999999999997, 0.9679700000000001,
      0.9879899999999999, 0.99605, 0.9947600000000001, 0.99126, 0.9752200000000001,
      0.9807799999999999, 0.97295, 0.94305, 0.48695, 0.97062, 0.9891700000000001, 1.0,
      0.9916, 0.9900700000000001, 0.97835, 0.97688, 0.9716600000000001, 0.9418700000000001,
      0.21233000000000002]
    - [0.6822, 0.70319, 0.71002, 0.71446, 0.70476, 0.70629, 0.704, 0.69147, 0.68016,
      0.5771, 0.6731, 0.7004600000000001, 0.71099, 0.72342, 0.71122, 0.69421, 0.6893199999999999,
      0.69005, 0.61602, 0.26881, 0.95105, 0.97652, 0.99024, 0.9899, 0.9882799999999999,
      0.96715, 0.97896, 0.96721, 0.9414399999999999, 0.50048, 0.9534299999999999, 0.97524,
      0.9916, 1.0, 0.98979, 0.9764200000000001, 0.97651, 0.9717100000000001, 0.9280700000000001,
      0.2287]
    - [0.69519, 0.71053, 0.71311, 0.7158399999999999, 0.7098300000000001, 0.71132, 0.7064199999999999,
      0.68783, 0.67533, 0.57258, 0.68553, 0.70821, 0.7138899999999999, 0.72482, 0.71387,
      0.69621, 0.68976, 0.68879, 0.60551, 0.25459, 0.9601, 0.97964, 0.98885, 0.99174,
      0.99059, 0.97388, 0.98164, 0.9719899999999999, 0.9418, 0.48363999999999996, 0.9627,
      0.97934, 0.9900700000000001, 0.98979, 1.0, 0.98146, 0.9808, 0.9745799999999999,
      0.92819, 0.21969]
    - [0.6917399999999999, 0.70334, 0.70152, 0.69919, 0.69121, 0.69295, 0.68381, 0.66045,
      0.65012, 0.55815, 0.68158, 0.70103, 0.7, 0.7072, 0.6941, 0.67038, 0.66155, 0.66357,
      0.56855, 0.24194000000000002, 0.9551200000000001, 0.9702299999999999, 0.97572,
      0.98019, 0.9788600000000001, 0.9741700000000001, 0.97593, 0.96368, 0.93168, 0.47546000000000005,
      0.95576, 0.9671200000000001, 0.97835, 0.9764200000000001, 0.98146, 1.0, 0.9725799999999999,
      0.9628700000000001, 0.92366, 0.20016]
    - [0.68329, 0.69797, 0.70027, 0.70149, 0.6969, 0.69695, 0.6936, 0.67438, 0.65894,
      0.55555, 0.67297, 0.69591, 0.69931, 0.7114199999999999, 0.6984199999999999, 0.67892,
      0.6743100000000001, 0.67205, 0.5903, 0.25376, 0.94755, 0.96621, 0.97404, 0.97957,
      0.97846, 0.96467, 0.9717600000000001, 0.95837, 0.92919, 0.47805, 0.94914, 0.96272,
      0.97688, 0.97651, 0.9808, 0.9725799999999999, 1.0, 0.96354, 0.9163899999999999,
      0.20427]
    - [0.69212, 0.7088399999999999, 0.71411, 0.71662, 0.7108, 0.71099, 0.70792, 0.69404,
      0.68294, 0.57017, 0.683, 0.7068, 0.71444, 0.7263, 0.71607, 0.69717, 0.6934100000000001,
      0.69192, 0.60631, 0.27008000000000004, 0.93568, 0.96105, 0.9697399999999999, 0.97267,
      0.9703799999999999, 0.9576600000000001, 0.96719, 0.9542700000000001, 0.9249200000000001,
      0.49062, 0.9377700000000001, 0.9564600000000001, 0.9716600000000001, 0.9717100000000001,
      0.9745799999999999, 0.9628700000000001, 0.96354, 1.0, 0.91858, 0.20767]
    - [0.6774600000000001, 0.6805, 0.67701, 0.67387, 0.66961, 0.6716, 0.65909, 0.6418,
      0.63002, 0.52617, 0.66964, 0.67913, 0.67625, 0.68184, 0.66856, 0.6482, 0.6391,
      0.64117, 0.54786, 0.23631999999999997, 0.9283, 0.94352, 0.9398200000000001, 0.93727,
      0.93691, 0.93248, 0.92761, 0.91691, 0.88784, 0.44201999999999997, 0.9283899999999999,
      0.94109, 0.9418700000000001, 0.9280700000000001, 0.92819, 0.92366, 0.9163899999999999,
      0.91858, 1.0, 0.19201]
    - [0.13154000000000002, 0.15361, 0.18085, 0.2004, 0.19041, 0.19548, 0.19981, 0.21522,
      0.23146, 0.18631, 0.13304000000000002, 0.15375, 0.18478, 0.20651, 0.20621, 0.21036,
      0.22166, 0.23276999999999998, 0.26398, 0.0787, 0.13747, 0.18084, 0.21549000000000001,
      0.20867, 0.20081, 0.18602, 0.19854000000000002, 0.21581999999999998, 0.22258000000000003,
      0.1322, 0.14484, 0.18255, 0.21233000000000002, 0.2287, 0.21969, 0.20016, 0.20427,
      0.20767, 0.19201, 1.0]

Belle Rmue(B->D*lnu) 2017:
  experiment: Belle
  inspire: Abdesselam:2017kjf
  values:
    Rmue(B->D*lnu): 0.96 ± 0.05 ± 0.01

Belle B->D*lnu hadronic tag 2017:
  experiment: Belle
  inspire: Abdesselam:2017kjf
  observables:
  - {name: <BR>(B0->D*lnu), q2min: 9.63, q2max: 10.69}
  - {name: <BR>(B0->D*lnu), q2min: 8.57, q2max: 9.63}
  - {name: <BR>(B0->D*lnu), q2min: 7.5, q2max: 8.57}
  - {name: <BR>(B0->D*lnu), q2min: 6.44, q2max: 7.5}
  - {name: <BR>(B0->D*lnu), q2min: 5.38, q2max: 6.44}
  - {name: <BR>(B0->D*lnu), q2min: 4.32, q2max: 5.38}
  - {name: <BR>(B0->D*lnu), q2min: 3.26, q2max: 4.32}
  - {name: <BR>(B0->D*lnu), q2min: 2.2, q2max: 3.26}
  - {name: <BR>(B0->D*lnu), q2min: 1.14, q2max: 2.2}
  - {name: <BR>(B0->D*lnu), q2min: -0.0, q2max: 1.14}
  - {name: <BR>/<cV>(B0->D*lnu), cVmin: 0.8, cVmax: 1.0}
  - {name: <BR>/<cV>(B0->D*lnu), cVmin: 0.6, cVmax: 0.8}
  - {name: <BR>/<cV>(B0->D*lnu), cVmin: 0.4, cVmax: 0.6}
  - {name: <BR>/<cV>(B0->D*lnu), cVmin: 0.2, cVmax: 0.4}
  - {name: <BR>/<cV>(B0->D*lnu), cVmin: -0.0, cVmax: 0.2}
  - {name: <BR>/<cV>(B0->D*lnu), cVmin: -0.2, cVmax: -0.0}
  - {name: <BR>/<cV>(B0->D*lnu), cVmin: -0.4, cVmax: -0.2}
  - {name: <BR>/<cV>(B0->D*lnu), cVmin: -0.6, cVmax: -0.4}
  - {name: <BR>/<cV>(B0->D*lnu), cVmin: -0.8, cVmax: -0.6}
  - {name: <BR>/<cV>(B0->D*lnu), cVmin: -1.0, cVmax: -0.8}
  - {name: <BR>/<cl>(B0->D*lnu), clmin: 0.8, clmax: 1.0}
  - {name: <BR>/<cl>(B0->D*lnu), clmin: 0.6, clmax: 0.8}
  - {name: <BR>/<cl>(B0->D*lnu), clmin: 0.4, clmax: 0.6}
  - {name: <BR>/<cl>(B0->D*lnu), clmin: 0.2, clmax: 0.4}
  - {name: <BR>/<cl>(B0->D*lnu), clmin: -0.0, clmax: 0.2}
  - {name: <BR>/<cl>(B0->D*lnu), clmin: -0.2, clmax: -0.0}
  - {name: <BR>/<cl>(B0->D*lnu), clmin: -0.4, clmax: -0.2}
  - {name: <BR>/<cl>(B0->D*lnu), clmin: -0.6, clmax: -0.4}
  - {name: <BR>/<cl>(B0->D*lnu), clmin: -0.8, clmax: -0.6}
  - {name: <BR>/<cl>(B0->D*lnu), clmin: -1.0, clmax: -0.8}
  - {name: <BR>/<phi>(B0->D*lnu), phimin: 0.0, phimax: 0.63}
  - {name: <BR>/<phi>(B0->D*lnu), phimin: 0.63, phimax: 1.26}
  - {name: <BR>/<phi>(B0->D*lnu), phimin: 1.26, phimax: 1.88}
  - {name: <BR>/<phi>(B0->D*lnu), phimin: 1.88, phimax: 2.51}
  - {name: <BR>/<phi>(B0->D*lnu), phimin: 2.51, phimax: 3.14}
  - {name: <BR>/<phi>(B0->D*lnu), phimin: 3.14, phimax: 3.77}
  - {name: <BR>/<phi>(B0->D*lnu), phimin: 3.77, phimax: 4.4}
  - {name: <BR>/<phi>(B0->D*lnu), phimin: 4.4, phimax: 5.03}
  - {name: <BR>/<phi>(B0->D*lnu), phimin: 5.03, phimax: 5.65}
  - {name: <BR>/<phi>(B0->D*lnu), phimin: 5.65, phimax: 6.28}
  values:
    distribution: multivariate_normal
    central_value: [0.0030486743648960738, 0.004795369515011548, 0.0055288845265588915,
      0.0059254688221709005, 0.006075482678983834, 0.005692318706697459, 0.005196147806004619,
      0.004808877598152426, 0.004598912240184758, 0.004231270207852194, 0.006475875288683602,
      0.005305482678983833, 0.004498221709006928, 0.003920337182448037, 0.0036535635103926095,
      0.0038111847575057734, 0.0040913325635103925, 0.0046099630484988455, 0.005780706697459584,
      0.007358639722863742, 0.0016801071593533486, 0.0027161847575057733, 0.0037814341801385683,
      0.0047029676674364895, 0.005406399538106236, 0.00577827713625866, 0.005865796766743649,
      0.006184845265588914, 0.006532508083140877, 0.0065024203233256354, 0.004293016166281755,
      0.005336826789838337, 0.0059707344110854505, 0.005464965357967667, 0.004492986143187066,
      0.0043275311778290994, 0.0048769260969976904, 0.005369976905311779, 0.00496905311778291,
      0.0043559838337182445]
    standard_deviation: [0.0002655826789838337, 0.00034635889145496535, 0.00035387667436489605,
      0.00037838868360277135, 0.00036409145496535796, 0.0003473224018475751, 0.0003268168591224018,
      0.00031838083140877597, 0.00029839214780600466, 0.00031474849884526555, 0.00045727782909930713,
      0.0003269916859122402, 0.00030920762124711314, 0.00026953556581986145, 0.00026567505773672056,
      0.0002641092378752887, 0.00027906859122401846, 0.0003255027713625866, 0.0003840637413394919,
      0.0005821157043879908, 0.0001721838337182448, 0.00022412519630484986, 0.0002600163972286374,
      0.000313170207852194, 0.00034717367205542725, 0.0003676826789838337, 0.0003641143187066975,
      0.00037991755196304847, 0.0004857233256351039, 0.0005704905311778291, 0.0003702166281755196,
      0.0003674230946882217, 0.00038031039260969977, 0.0003631168591224018, 0.00030121131639722863,
      0.0003521870669745958, 0.00034568198614318705, 0.0003669193995381062, 0.0003488427251732102,
      0.0003748445727482679]
    correlation:
    - [1.0, 0.9198639, 0.6031224, 0.3507121, 0.2978477, 0.3353124, 0.3760429, 0.4006477,
      0.3718988, 0.306424, 0.3169212, 0.3315954, 0.3861418, 0.4173316, 0.4347278, 0.4238388,
      0.399594, 0.3911822, 0.3831234, 0.3461916, 0.3055047, 0.3538156, 0.3870532, 0.3967877,
      0.4134743, 0.412404, 0.3842066, 0.3779641, 0.3688883, 0.3302719, 0.2762251, 0.3490857,
      0.4015483, 0.4097006, 0.4095141, 0.3685686, 0.3967668, 0.4205821, 0.4167636, 0.3491422]
    - [0.9198639, 0.9999999, 0.7999673, 0.4993052, 0.3916978, 0.4002674, 0.4389338,
      0.4512786, 0.4290042, 0.3573262, 0.3490724, 0.3790887, 0.4223386, 0.4568611, 0.4597854,
      0.4629895, 0.4627465, 0.44549, 0.4380167, 0.379867, 0.343012, 0.4077064, 0.4559584,
      0.4607846, 0.4734842, 0.4647465, 0.4387167, 0.4258567, 0.3913566, 0.3447934, 0.3166861,
      0.3948301, 0.4636876, 0.4648443, 0.4593887, 0.3828682, 0.4371622, 0.4612569, 0.4541091,
      0.3820845]
    - [0.6031224, 0.7999673, 1.0, 0.8321059, 0.5983163, 0.517828, 0.5228921, 0.5532238,
      0.5242777, 0.4646957, 0.38101, 0.4346851, 0.5289612, 0.5421318, 0.5450482, 0.5284737,
      0.5246881, 0.5455422, 0.5201531, 0.462185, 0.3962243, 0.4733237, 0.5439389, 0.5714353,
      0.5780035, 0.5596979, 0.5001701, 0.5036988, 0.5188267, 0.4677506, 0.4021851, 0.4745842,
      0.5478322, 0.5621234, 0.5522274, 0.5208586, 0.5496891, 0.5570953, 0.5315233, 0.4740207]
    - [0.3507121, 0.4993052, 0.832106, 1.0, 0.8305211, 0.6507897, 0.5524676, 0.5724568,
      0.5447906, 0.5002587, 0.366372, 0.4389144, 0.586151, 0.5884024, 0.591081, 0.551545,
      0.5255122, 0.5696145, 0.5461472, 0.5017912, 0.398995, 0.4756563, 0.5548372, 0.5929123,
      0.5994828, 0.5863075, 0.5232138, 0.5369422, 0.5700876, 0.5156088, 0.4283284, 0.4825355,
      0.5586637, 0.5944344, 0.5902525, 0.5927449, 0.5833085, 0.5775528, 0.5577346, 0.5157226]
    - [0.2978477, 0.3916978, 0.5983163, 0.8305212, 1.0, 0.847231, 0.5922797, 0.4947789,
      0.4958819, 0.4508318, 0.3598642, 0.4474343, 0.5337185, 0.5555662, 0.5267338, 0.5259919,
      0.5186687, 0.5010405, 0.5206274, 0.4669574, 0.3677206, 0.4476211, 0.5236871, 0.5486076,
      0.5633473, 0.5459371, 0.5418639, 0.5653888, 0.4680985, 0.3874238, 0.3717686, 0.4340242,
      0.5277958, 0.5373428, 0.5462201, 0.4635966, 0.5162223, 0.5238772, 0.5366688, 0.4839697]
    - [0.3353124, 0.4002674, 0.517828, 0.6507897, 0.847231, 1.0, 0.8118079, 0.6020515,
      0.4913688, 0.4223858, 0.3677512, 0.4501626, 0.5659949, 0.577222, 0.5590023, 0.5464232,
      0.5203364, 0.5193035, 0.523661, 0.4672796, 0.3919587, 0.4666339, 0.5425271, 0.5656095,
      0.5781909, 0.5681592, 0.5588677, 0.5742147, 0.5013442, 0.4255378, 0.4103058, 0.4697887,
      0.5386609, 0.5464337, 0.5648368, 0.5120445, 0.5382045, 0.5470396, 0.5482565, 0.4847325]
    - [0.3760429, 0.4389338, 0.5228921, 0.5524676, 0.5922797, 0.8118079, 1.0, 0.8512704,
      0.6096553, 0.4578392, 0.3725603, 0.4452238, 0.5778059, 0.5882692, 0.5877809, 0.5621049,
      0.5286225, 0.5482084, 0.5405946, 0.4888916, 0.4078023, 0.475953, 0.5452793, 0.5583428,
      0.5663166, 0.5726013, 0.5618103, 0.5539852, 0.5269035, 0.4647549, 0.4385153, 0.4940926,
      0.5570905, 0.5842683, 0.6134816, 0.5791049, 0.5696839, 0.5590646, 0.5263739, 0.4580812]
    - [0.4006477, 0.4512786, 0.5532237, 0.5724568, 0.4947789, 0.6020515, 0.8512704,
      0.9999999, 0.8254023, 0.6261041, 0.3941318, 0.4067369, 0.5652996, 0.5821678, 0.6286399,
      0.5895662, 0.5370888, 0.5824826, 0.5563993, 0.5195253, 0.3951283, 0.4598547, 0.533555,
      0.5664868, 0.5655695, 0.5775054, 0.5517889, 0.5526494, 0.5810549, 0.5369405, 0.4545259,
      0.5054945, 0.5522632, 0.6018273, 0.6117017, 0.6303621, 0.5830181, 0.591129, 0.5693963,
      0.5098516]
    - [0.3718988, 0.4290042, 0.5242777, 0.5447906, 0.4958819, 0.4913688, 0.6096553,
      0.8254024, 1.0, 0.9065986, 0.3774298, 0.4102749, 0.5051314, 0.5336971, 0.5761675,
      0.5687646, 0.5362359, 0.5449924, 0.5271298, 0.5016546, 0.3555543, 0.4233712, 0.5053012,
      0.5486565, 0.5527663, 0.5507773, 0.5396766, 0.5353675, 0.5171695, 0.4723012, 0.4197755,
      0.4970112, 0.5339669, 0.5397439, 0.5472274, 0.5338901, 0.5298672, 0.5425881, 0.5396249,
      0.4909849]
    - [0.306424, 0.3573262, 0.4646957, 0.5002587, 0.4508317, 0.4223858, 0.4578393, 0.6261041,
      0.9065986, 1.0, 0.3263157, 0.3555878, 0.45616, 0.4772956, 0.5266804, 0.5140792,
      0.4761577, 0.4956195, 0.4751918, 0.4666305, 0.3204636, 0.3803371, 0.4580238, 0.4992045,
      0.4951063, 0.4939886, 0.4817699, 0.4934392, 0.4992527, 0.4567957, 0.388331, 0.4692846,
      0.4841476, 0.4736509, 0.4748105, 0.4925701, 0.4740383, 0.4789501, 0.4831319, 0.4583547]
    - [0.3169212, 0.3490724, 0.38101, 0.366372, 0.3598642, 0.3677512, 0.3725603, 0.3941318,
      0.3774298, 0.3263156, 1.0, 0.6612038, 0.3559476, 0.2941343, 0.3294497, 0.3347794,
      0.3189403, 0.3436466, 0.3353155, 0.3124705, 0.3142416, 0.3508489, 0.3889019, 0.3947378,
      0.4039269, 0.3946544, 0.3755169, 0.3737119, 0.3858202, 0.3348025, 0.2779332, 0.3697495,
      0.4212874, 0.4124209, 0.4078306, 0.3890524, 0.407084, 0.3914492, 0.3847999, 0.3493619]
    - [0.3315954, 0.3790887, 0.4346851, 0.4389144, 0.4474343, 0.4501626, 0.4452238,
      0.406737, 0.4102749, 0.3555878, 0.6612037, 1.0, 0.7493617, 0.5291846, 0.3870321,
      0.3617816, 0.3562778, 0.36801, 0.3941151, 0.3674833, 0.3693158, 0.4206027, 0.4679057,
      0.4532866, 0.4603782, 0.4542675, 0.4305595, 0.4332941, 0.3872357, 0.3302433, 0.327141,
      0.3977923, 0.4665866, 0.4723306, 0.4866991, 0.3980435, 0.4396378, 0.4362064, 0.4218351,
      0.3818299]
    - [0.3861418, 0.4223386, 0.5289611, 0.586151, 0.5337185, 0.5659949, 0.5778059, 0.5652996,
      0.5051315, 0.45616, 0.3559476, 0.7493618, 1.0, 0.8675869, 0.6876299, 0.5386035,
      0.4522239, 0.5189107, 0.5093999, 0.4847413, 0.4300192, 0.4963526, 0.5635991, 0.5881406,
      0.5931021, 0.583864, 0.5228369, 0.5570607, 0.6001555, 0.5397189, 0.4407575, 0.4973524,
      0.561849, 0.6178795, 0.6279593, 0.6304131, 0.5801471, 0.5785226, 0.561484, 0.5250121]
    - [0.4173316, 0.4568611, 0.5421318, 0.5884024, 0.5555662, 0.577222, 0.5882692, 0.5821678,
      0.5336971, 0.4772956, 0.2941343, 0.5291846, 0.8675868, 1.0, 0.8867846, 0.7139812,
      0.5503827, 0.5139188, 0.4809273, 0.4469745, 0.4201996, 0.498846, 0.5771369, 0.6033672,
      0.6102862, 0.5920104, 0.5402818, 0.5613447, 0.5654491, 0.5111578, 0.4266066, 0.4838765,
      0.5660537, 0.6196359, 0.63475, 0.6042646, 0.5742399, 0.5742076, 0.5736302, 0.5256287]
    - [0.4347278, 0.4597854, 0.5450482, 0.591081, 0.5267338, 0.5590022, 0.5877809, 0.6286399,
      0.5761675, 0.5266804, 0.3294497, 0.3870321, 0.6876299, 0.8867845, 0.9999999, 0.9041975,
      0.6858584, 0.5850355, 0.4747399, 0.4431033, 0.3867853, 0.4613464, 0.5606052, 0.6201776,
      0.6274429, 0.6146054, 0.5473815, 0.5776805, 0.6269868, 0.5839519, 0.4507834, 0.5167991,
      0.5795819, 0.6361788, 0.6365596, 0.6602257, 0.6046078, 0.6043881, 0.5993031, 0.5563946]
    - [0.4238388, 0.4629895, 0.5284737, 0.551545, 0.5259919, 0.5464232, 0.5621049, 0.5895662,
      0.5687646, 0.5140792, 0.3347794, 0.3617816, 0.5386035, 0.7139812, 0.9041975, 1.0,
      0.874798, 0.6646616, 0.4735855, 0.3828151, 0.3900099, 0.4585435, 0.5471002, 0.5953627,
      0.6098347, 0.6008059, 0.5603556, 0.5868527, 0.5596693, 0.5007867, 0.4141378, 0.4911527,
      0.5598769, 0.5954884, 0.598531, 0.5785385, 0.5833084, 0.5999623, 0.5955763, 0.5335708]
    - [0.399594, 0.4627465, 0.5246881, 0.5255121, 0.5186686, 0.5203364, 0.5286225, 0.5370888,
      0.5362359, 0.4761577, 0.3189403, 0.3562778, 0.4522239, 0.5503826, 0.6858584, 0.8747981,
      0.9999999, 0.8503855, 0.5894997, 0.3691803, 0.397739, 0.460757, 0.5243719, 0.5478329,
      0.5785809, 0.5768912, 0.5493948, 0.5675738, 0.4929703, 0.425794, 0.3791833, 0.4573005,
      0.5280042, 0.5379244, 0.5465757, 0.4963853, 0.5492527, 0.5813083, 0.5783583, 0.5015352]
    - [0.3911822, 0.44549, 0.5455421, 0.5696145, 0.5010405, 0.5193035, 0.5482084, 0.5824826,
      0.5449924, 0.4956195, 0.3436466, 0.36801, 0.5189107, 0.5139188, 0.5850355, 0.6646616,
      0.8503855, 1.0, 0.8322224, 0.5656678, 0.4183966, 0.4767235, 0.533383, 0.5662469,
      0.5942985, 0.6037756, 0.5402792, 0.5648411, 0.594165, 0.5413501, 0.4390939, 0.5008727,
      0.5462788, 0.5874393, 0.5914048, 0.6211942, 0.6076893, 0.6103566, 0.5982845, 0.5456824]
    - [0.3831233, 0.4380167, 0.5201531, 0.5461472, 0.5206274, 0.523661, 0.5405946, 0.5563993,
      0.5271299, 0.4751917, 0.3353155, 0.394115, 0.5093999, 0.4809273, 0.4747399, 0.4735854,
      0.5894996, 0.8322224, 1.0, 0.8526627, 0.3882903, 0.4519932, 0.5060688, 0.5343134,
      0.5594705, 0.5696365, 0.5222987, 0.522649, 0.5237962, 0.4723776, 0.4413506, 0.4891346,
      0.5204438, 0.5589473, 0.5665445, 0.5524761, 0.5705925, 0.5706759, 0.5638503, 0.5011693]
    - [0.3461916, 0.379867, 0.462185, 0.5017913, 0.4669574, 0.4672796, 0.4888915, 0.5195253,
      0.5016546, 0.4666305, 0.3124705, 0.3674833, 0.4847413, 0.4469745, 0.4431033, 0.3828151,
      0.3691803, 0.5656677, 0.8526627, 1.0, 0.3192773, 0.3753234, 0.4473194, 0.5037894,
      0.5198082, 0.5177358, 0.4531388, 0.4523339, 0.5135452, 0.4840072, 0.4073142, 0.4655105,
      0.4701914, 0.5029043, 0.504008, 0.5355144, 0.5326779, 0.5320668, 0.5205823, 0.4655786]
    - [0.3055047, 0.343012, 0.3962243, 0.398995, 0.3677205, 0.3919587, 0.4078023, 0.3951283,
      0.3555543, 0.3204636, 0.3142416, 0.3693158, 0.4300192, 0.4201996, 0.3867853, 0.3900099,
      0.397739, 0.4183967, 0.3882903, 0.3192773, 0.9999999, 0.9341593, 0.6692832, 0.3633687,
      0.2795612, 0.3052537, 0.3328368, 0.3652369, 0.3442725, 0.2919834, 0.287925, 0.3295419,
      0.364684, 0.3915796, 0.4292277, 0.4139487, 0.4277495, 0.3980491, 0.3788583, 0.3315495]
    - [0.3538156, 0.4077064, 0.4733237, 0.4756564, 0.4476211, 0.4666339, 0.475953, 0.4598548,
      0.4233712, 0.3803371, 0.3508489, 0.4206027, 0.4963526, 0.4988459, 0.4613464, 0.4585434,
      0.460757, 0.4767235, 0.4519932, 0.3753234, 0.9341593, 0.9999999, 0.8472858, 0.5267336,
      0.3821648, 0.3697641, 0.3961959, 0.428742, 0.3945717, 0.3311924, 0.3354506, 0.3889115,
      0.4395747, 0.4618291, 0.5005998, 0.4637537, 0.4826257, 0.4545754, 0.4387223, 0.3902832]
    - [0.3870532, 0.4559584, 0.5439389, 0.5548372, 0.5236871, 0.542527, 0.5452793, 0.533555,
      0.5053012, 0.4580238, 0.3889019, 0.4679057, 0.5635991, 0.5771369, 0.5606051, 0.5471002,
      0.5243719, 0.533383, 0.5060688, 0.4473195, 0.6692832, 0.8472858, 1.0, 0.8306836,
      0.5970316, 0.4725405, 0.4568587, 0.4890488, 0.4714912, 0.4128359, 0.3828144, 0.4429572,
      0.5070743, 0.5357438, 0.5708125, 0.5339023, 0.5474989, 0.5293105, 0.5121174, 0.4717786]
    - [0.3967877, 0.4607846, 0.5714353, 0.5929123, 0.5486076, 0.5656095, 0.5583428,
      0.5664868, 0.5486565, 0.4992045, 0.3947378, 0.4532866, 0.5881407, 0.6033672, 0.6201776,
      0.5953628, 0.5478329, 0.5662469, 0.5343134, 0.5037893, 0.3633687, 0.5267337, 0.8306836,
      1.0, 0.8613638, 0.632252, 0.4943755, 0.5028211, 0.541155, 0.4993515, 0.4130652,
      0.4778479, 0.5403696, 0.5813455, 0.5977463, 0.589896, 0.5855842, 0.5815328, 0.5517556,
      0.5041961]
    - [0.4134742, 0.4734842, 0.5780035, 0.5994828, 0.5633473, 0.5781909, 0.5663166,
      0.5655695, 0.5527663, 0.4951063, 0.4039269, 0.4603782, 0.5931021, 0.6102862, 0.6274429,
      0.6098347, 0.5785809, 0.5942985, 0.5594706, 0.5198082, 0.2795612, 0.3821648, 0.5970316,
      0.8613638, 1.0, 0.8567884, 0.6098678, 0.5087815, 0.5220264, 0.4982412, 0.4126756,
      0.4843712, 0.5454515, 0.5862091, 0.6012638, 0.5846082, 0.5903722, 0.593475, 0.5666704,
      0.4990786]
    - [0.412404, 0.4647465, 0.5596979, 0.5863075, 0.5459371, 0.5681592, 0.5726013, 0.5775053,
      0.5507773, 0.4939886, 0.3946544, 0.4542675, 0.583864, 0.5920105, 0.6146053, 0.6008059,
      0.5768912, 0.6037756, 0.5696365, 0.5177358, 0.3052537, 0.3697641, 0.4725405, 0.6322519,
      0.8567884, 1.0, 0.8207091, 0.5958993, 0.5271346, 0.4947617, 0.4258792, 0.4979812,
      0.5415233, 0.5852984, 0.6016054, 0.5836042, 0.5794524, 0.5857524, 0.5723218, 0.5042883]
    - [0.3842065, 0.4387167, 0.5001701, 0.5232138, 0.5418639, 0.5588677, 0.5618103,
      0.5517889, 0.5396765, 0.4817699, 0.3755169, 0.4305595, 0.5228369, 0.5402817, 0.5473815,
      0.5603556, 0.5493948, 0.5402792, 0.5222986, 0.4531388, 0.3328368, 0.3961959, 0.4568587,
      0.4943755, 0.6098678, 0.8207091, 1.0, 0.8306154, 0.5348155, 0.3811606, 0.3856742,
      0.4673632, 0.5316476, 0.539538, 0.5628124, 0.507857, 0.5343922, 0.525992, 0.5281118,
      0.4628513]
    - [0.3779641, 0.4258567, 0.5036988, 0.5369422, 0.5653888, 0.5742147, 0.5539852,
      0.5526494, 0.5353675, 0.4934393, 0.3737119, 0.4332941, 0.5570607, 0.5613447, 0.5776805,
      0.5868527, 0.5675738, 0.5648411, 0.522649, 0.4523339, 0.3652369, 0.428742, 0.4890488,
      0.5028211, 0.5087815, 0.5958993, 0.8306155, 0.9999999, 0.7361072, 0.4588076, 0.3963798,
      0.4889209, 0.5537978, 0.549853, 0.5630984, 0.5531643, 0.5664569, 0.5545269, 0.5483515,
      0.4902617]
    - [0.3688883, 0.3913566, 0.5188267, 0.5700876, 0.4680985, 0.5013443, 0.5269036,
      0.5810549, 0.5171695, 0.4992527, 0.3858202, 0.3872357, 0.6001555, 0.5654491, 0.6269868,
      0.5596693, 0.4929703, 0.594165, 0.5237962, 0.5135452, 0.3442725, 0.3945717, 0.4714912,
      0.541155, 0.5220264, 0.5271347, 0.5348155, 0.7361072, 0.9999999, 0.8667954, 0.4362362,
      0.5106664, 0.535643, 0.5881829, 0.5815799, 0.7047297, 0.6113205, 0.5889513, 0.5582339,
      0.5396415]
    - [0.3302719, 0.3447934, 0.4677506, 0.5156088, 0.3874238, 0.4255378, 0.4647549,
      0.5369405, 0.4723012, 0.4567957, 0.3348025, 0.3302433, 0.5397189, 0.5111578, 0.5839519,
      0.5007867, 0.4257941, 0.54135, 0.4723776, 0.4840072, 0.2919834, 0.3311924, 0.4128359,
      0.4993515, 0.4982412, 0.4947617, 0.3811606, 0.4588076, 0.8667954, 1.0, 0.3993573,
      0.4568887, 0.4666959, 0.5457208, 0.5317384, 0.6637205, 0.5549452, 0.5497598, 0.5229432,
      0.5198532]
    - [0.2762251, 0.3166861, 0.4021851, 0.4283284, 0.3717686, 0.4103058, 0.4385153,
      0.4545259, 0.4197755, 0.388331, 0.2779332, 0.327141, 0.4407575, 0.4266066, 0.4507834,
      0.4141378, 0.3791833, 0.4390939, 0.4413506, 0.4073142, 0.287925, 0.3354506, 0.3828144,
      0.4130652, 0.4126756, 0.4258792, 0.3856742, 0.3963798, 0.4362362, 0.3993572, 0.9999999,
      0.8649951, 0.4765345, 0.3662961, 0.3869486, 0.4514275, 0.4354388, 0.3813463, 0.290585,
      0.2616032]
    - [0.3490857, 0.3948302, 0.4745842, 0.4825355, 0.4340242, 0.4697887, 0.4940926,
      0.5054945, 0.4970112, 0.4692846, 0.3697495, 0.3977923, 0.4973524, 0.4838764, 0.5167991,
      0.4911527, 0.4573005, 0.5008727, 0.4891346, 0.4655105, 0.3295419, 0.3889115, 0.4429572,
      0.4778479, 0.4843712, 0.4979812, 0.4673632, 0.4889208, 0.5106664, 0.4568887, 0.8649952,
      1.0, 0.7696602, 0.5501278, 0.4690312, 0.4896641, 0.4855286, 0.4460978, 0.373003,
      0.3247823]
    - [0.4015483, 0.4636876, 0.5478322, 0.5586637, 0.5277958, 0.5386609, 0.5570905,
      0.5522632, 0.5339669, 0.4841476, 0.4212874, 0.4665866, 0.5618491, 0.5660537, 0.5795819,
      0.5598769, 0.5280043, 0.5462788, 0.5204438, 0.4701914, 0.364684, 0.4395747, 0.5070742,
      0.5403697, 0.5454515, 0.5415233, 0.5316477, 0.5537978, 0.535643, 0.4666959, 0.4765345,
      0.7696602, 1.0, 0.8504587, 0.6496646, 0.5212811, 0.5070499, 0.4920191, 0.4763865,
      0.4294471]
    - [0.4097006, 0.4648443, 0.5621234, 0.5944344, 0.5373428, 0.5464337, 0.5842683,
      0.6018273, 0.5397439, 0.4736509, 0.4124209, 0.4723306, 0.6178795, 0.6196359, 0.6361788,
      0.5954884, 0.5379244, 0.5874392, 0.5589473, 0.5029043, 0.3915796, 0.461829, 0.5357438,
      0.5813455, 0.5862091, 0.5852984, 0.539538, 0.5498529, 0.5881829, 0.5457208, 0.3662961,
      0.5501278, 0.8504587, 0.9999999, 0.8733808, 0.6653978, 0.549638, 0.5195854, 0.5254974,
      0.497298]
    - [0.4095141, 0.4593886, 0.5522274, 0.5902525, 0.5462201, 0.5648368, 0.6134816,
      0.6117017, 0.5472274, 0.4748105, 0.4078306, 0.4866991, 0.6279593, 0.63475, 0.6365596,
      0.598531, 0.5465757, 0.5914047, 0.5665445, 0.504008, 0.4292277, 0.5005998, 0.5708125,
      0.5977463, 0.6012638, 0.6016054, 0.5628124, 0.5630984, 0.5815799, 0.5317384, 0.3869486,
      0.4690312, 0.6496646, 0.8733808, 1.0, 0.8289874, 0.6654938, 0.5380112, 0.4960644,
      0.4681868]
    - [0.3685686, 0.3828682, 0.5208586, 0.592745, 0.4635966, 0.5120445, 0.5791049, 0.6303622,
      0.5338901, 0.4925701, 0.3890525, 0.3980435, 0.6304131, 0.6042646, 0.6602257, 0.5785384,
      0.4963853, 0.6211942, 0.5524761, 0.5355144, 0.4139487, 0.4637537, 0.5339023, 0.589896,
      0.5846082, 0.5836042, 0.507857, 0.5531643, 0.7047297, 0.6637205, 0.4514275, 0.4896641,
      0.5212811, 0.6653978, 0.8289874, 1.0, 0.849272, 0.6574922, 0.5068032, 0.4706579]
    - [0.3967668, 0.4371622, 0.5496891, 0.5833086, 0.5162223, 0.5382044, 0.5696839,
      0.5830181, 0.5298672, 0.4740383, 0.4070841, 0.4396378, 0.5801471, 0.5742399, 0.6046078,
      0.5833084, 0.5492528, 0.6076892, 0.5705925, 0.5326778, 0.4277495, 0.4826257, 0.5474989,
      0.5855843, 0.5903722, 0.5794524, 0.5343922, 0.5664569, 0.6113206, 0.5549452, 0.4354388,
      0.4855286, 0.5070499, 0.549638, 0.6654938, 0.849272, 1.0, 0.8509224, 0.5735616,
      0.4199527]
    - [0.4205821, 0.461257, 0.5570953, 0.5775528, 0.5238772, 0.5470396, 0.5590646, 0.591129,
      0.5425881, 0.4789502, 0.3914492, 0.4362064, 0.5785226, 0.5742075, 0.6043881, 0.5999623,
      0.5813083, 0.6103566, 0.5706759, 0.5320668, 0.3980491, 0.4545754, 0.5293105, 0.5815328,
      0.593475, 0.5857524, 0.525992, 0.5545268, 0.5889512, 0.5497598, 0.3813463, 0.4460977,
      0.4920191, 0.5195854, 0.5380112, 0.6574921, 0.8509225, 0.9999999, 0.8100898, 0.5654116]
    - [0.4167636, 0.4541091, 0.5315233, 0.5577346, 0.5366688, 0.5482565, 0.5263739,
      0.5693963, 0.5396249, 0.4831319, 0.3847999, 0.4218351, 0.561484, 0.5736302, 0.5993031,
      0.5955763, 0.5783583, 0.5982845, 0.5638504, 0.5205823, 0.3788583, 0.4387223, 0.5121174,
      0.5517555, 0.5666704, 0.5723218, 0.5281118, 0.5483515, 0.5582339, 0.5229431, 0.290585,
      0.3730031, 0.4763865, 0.5254973, 0.4960644, 0.5068032, 0.5735616, 0.8100898, 1.0,
      0.8782399]
    - [0.3491422, 0.3820845, 0.4740207, 0.5157226, 0.4839697, 0.4847325, 0.4580812,
      0.5098516, 0.4909849, 0.4583547, 0.3493619, 0.3818299, 0.525012, 0.5256286, 0.5563946,
      0.5335708, 0.5015351, 0.5456825, 0.5011693, 0.4655787, 0.3315494, 0.3902831, 0.4717787,
      0.5041961, 0.4990786, 0.5042883, 0.4628512, 0.4902617, 0.5396415, 0.5198532, 0.2616032,
      0.3247823, 0.4294471, 0.497298, 0.4681868, 0.4706579, 0.4199528, 0.5654115, 0.8782399,
      1.0]


# fit from Table IV
BaBar B->D(*)lnu 2008:
  experiment: BaBar
  inspire: Aubert:2008yv
  description: >
    The branching ratios have been rescaled according to the
    rescalings in the HLAV summer 2016 average
    (http://www.slac.stanford.edu/xorg/hflav/semi/summer16/),
    that account e.g. for changes in $D$ branching ratios used.
    $B\to D\ell\nu$ is reduced by 3.7%, $B\to D^\ast\ell\nu$ by 0.7%.
  observables:
    - BR(B+->Denu)
    - BR(B+->D*enu)
    - BR(B+->Dmunu)
    - BR(B+->D*munu)
  values:
    # statistical uncertainty
    - distribution: multivariate_normal
      central_value: &id004 [2.29e-2, 5.41e-2, 2.18e-2, 5.23e-2]
      standard_deviation: [0.03e-2, 0.03e-2, 0.04e-2, 0.04e-2]
      correlation:
        - [1.0, -0.526, 0.0, 0.0]
        - [-0.526, 1.0, 0.0, 0.0]
        - [0.0, 0.0, 1.0, -0.519]
        - [0.0, 0.0, -0.519, 1.0]
    # systematic uncertainty
    - distribution: multivariate_normal
      central_value: *id004
      standard_deviation: [0.13e-2, 0.22e-2, 0.15e-2, 0.37e-2]
      correlation:
        - [1.0, 0.31, 0.64, 0.12]
        - [0.31, 1.0, 0.17, 0.54]
        - [0.64, 0.17, 1.0, 0.67]
        - [0.12, 0.54, 0.67, 1.0]

BaBar B->D*lnu 2007 hadronic tag:
  experiment: BaBar
  inspire: Aubert:2007qw
  description: >
    The branching ratios have been rescaled according to the
    rescalings in the HLAV summer 2016 average
    (http://www.slac.stanford.edu/xorg/hflav/semi/summer16/),
    that accounts e.g. for changes in $D^\ast$ branching ratios used.
    $B^+\to D^{\ast 0}\ell^+\nu$ is reduced by 6%.
  values:
    BR(B+->D*lnu): (5.48 ± 0.14 ± 0.28) 1e-2
    BR(B0->D*lnu): (5.49 ± 0.16 ± 0.25) 1e-2

BaBar B0->D*lnu 2007:
  experiment: BaBar
  inspire: Aubert:2007rs
  description: >
    The branching ratio has been reduced by 6% according to the
    rescaling in the HLAV summer 2016 average
    (http://www.slac.stanford.edu/xorg/hflav/semi/summer16/),
    that accounts e.g. for changes in $D^\ast$ branching ratios used.
  values:
    BR(B0->D*lnu): (4.45 ± 0.03 ± 0.32) 1e-2

BaBar B+->D*lnu 2007:
  experiment: BaBar
  inspire: Aubert:2007qs
  description: >
    The branching ratio has been reduced by 5% according to the
    rescaling in the HLAV summer 2016 average
    (http://www.slac.stanford.edu/xorg/hflav/semi/summer16/),
    that accounts e.g. for changes in $D^\ast$ branching ratios used.
  values:
    BR(B+->D*lnu): (5.28 ± 0.08 ± 0.39) 1e-2

Belle B->D*lnu 2010:
  experiment: Belle
  inspire: Dungel:2010uk
  observables:
  - {name: <BR_L>(B0->D*enu), q2min: 0.08, q2max: 1.14}
  - {name: <BR_L>(B0->D*enu), q2min: 1.14, q2max: 2.2}
  - {name: <BR_L>(B0->D*enu), q2min: 2.2, q2max: 3.26}
  - {name: <BR_L>(B0->D*enu), q2min: 3.26, q2max: 4.32}
  - {name: <BR_L>(B0->D*enu), q2min: 4.32, q2max: 5.38}
  - {name: <BR_L>(B0->D*enu), q2min: 5.38, q2max: 6.44}
  - {name: <BR_L>(B0->D*enu), q2min: 6.44, q2max: 7.5}
  - {name: <BR_L>(B0->D*enu), q2min: 7.5, q2max: 8.57}
  - {name: <BR_L>(B0->D*enu), q2min: 8.57, q2max: 9.63}
  - {name: <BR_L>(B0->D*enu), q2min: 9.63, q2max: 10.69}
  - {name: <BR_T>(B0->D*enu), q2min: 0.08, q2max: 1.14}
  - {name: <BR_T>(B0->D*enu), q2min: 1.14, q2max: 2.2}
  - {name: <BR_T>(B0->D*enu), q2min: 2.2, q2max: 3.26}
  - {name: <BR_T>(B0->D*enu), q2min: 3.26, q2max: 4.32}
  - {name: <BR_T>(B0->D*enu), q2min: 4.32, q2max: 5.38}
  - {name: <BR_T>(B0->D*enu), q2min: 5.38, q2max: 6.44}
  - {name: <BR_T>(B0->D*enu), q2min: 6.44, q2max: 7.5}
  - {name: <BR_T>(B0->D*enu), q2min: 7.5, q2max: 8.57}
  - {name: <BR_T>(B0->D*enu), q2min: 8.57, q2max: 9.63}
  - {name: <BR_T>(B0->D*enu), q2min: 9.63, q2max: 10.69}
  - {name: <BR_L>(B0->D*munu), q2min: 0.08, q2max: 1.14}
  - {name: <BR_L>(B0->D*munu), q2min: 1.14, q2max: 2.2}
  - {name: <BR_L>(B0->D*munu), q2min: 2.2, q2max: 3.26}
  - {name: <BR_L>(B0->D*munu), q2min: 3.26, q2max: 4.32}
  - {name: <BR_L>(B0->D*munu), q2min: 4.32, q2max: 5.38}
  - {name: <BR_L>(B0->D*munu), q2min: 5.38, q2max: 6.44}
  - {name: <BR_L>(B0->D*munu), q2min: 6.44, q2max: 7.5}
  - {name: <BR_L>(B0->D*munu), q2min: 7.5, q2max: 8.57}
  - {name: <BR_L>(B0->D*munu), q2min: 8.57, q2max: 9.63}
  - {name: <BR_L>(B0->D*munu), q2min: 9.63, q2max: 10.69}
  - {name: <BR_T>(B0->D*munu), q2min: 0.08, q2max: 1.14}
  - {name: <BR_T>(B0->D*munu), q2min: 1.14, q2max: 2.2}
  - {name: <BR_T>(B0->D*munu), q2min: 2.2, q2max: 3.26}
  - {name: <BR_T>(B0->D*munu), q2min: 3.26, q2max: 4.32}
  - {name: <BR_T>(B0->D*munu), q2min: 4.32, q2max: 5.38}
  - {name: <BR_T>(B0->D*munu), q2min: 5.38, q2max: 6.44}
  - {name: <BR_T>(B0->D*munu), q2min: 6.44, q2max: 7.5}
  - {name: <BR_T>(B0->D*munu), q2min: 7.5, q2max: 8.57}
  - {name: <BR_T>(B0->D*munu), q2min: 8.57, q2max: 9.63}
  - {name: <BR_T>(B0->D*munu), q2min: 9.63, q2max: 10.69}
  values:
  - distribution: multivariate_normal
    central_value: &id003 [0.002918271239052149, 0.0030759165446793374, 0.002672637855865598,
      0.0026139791374926906, 0.002711132639797819, 0.0022583606573569393, 0.0022546944874586323,
      0.0020200596139670025, 0.0016094485853566497, 0.0007423994044071106, 0.0004656035770849533,
      0.00115667660291577, 0.0017102682575600844, 0.002080551417289063, 0.002769791358170726,
      0.0030227570811538896, 0.0033160506730184275, 0.0029219374089504554, 0.0027752906130181867,
      0.0021758718346450378, 0.0027991207173571797, 0.0032885543987811274, 0.002029225038712769,
      0.003165737707187852, 0.0023481818198654533, 0.0032757228041370534, 0.002058554397899223,
      0.0020603874828483766, 0.0017139344274583912, 0.0005187630406104008, 0.0005939195235256884,
      0.0010466915059665683, 0.001965067065492402, 0.001785424740475372, 0.0028816095400690817,
      0.0027202980645435857, 0.003226229510509913, 0.003088748139323411, 0.0022711922520010125,
      0.001800089420068599]
    standard_deviation: [0.00022913561864416996, 0.00026763040257639045, 0.0002822950821696174,
      0.00027862891227131063, 0.00027312965742385054, 0.0002511326380340103, 0.00023463487349163002,
      0.0001998062594577162, 0.00017597615511872252, 0.00015214605077972884, 0.0002584649778306237,
      0.0002987928467119976, 0.0002914605069153842, 0.0002859612520679241, 0.00026579731762723714,
      0.0002492995530848569, 0.00022363636379670986, 0.0002126378541017897, 0.00020530551430517627,
      0.00027129657247469723, 0.00022363636379670986, 0.0002822950821696174, 0.0003024590166103043,
      0.0003134575263052245, 0.0002914605069153842, 0.00027679582732215727, 0.00024380029823739685,
      0.00020530551430517627, 0.00018147540996618262, 0.00016497764542380236, 0.00022363636379670986,
      0.00027679582732215727, 0.0002859612520679241, 0.0002951266768136909, 0.0003024590166103043,
      0.0002584649778306237, 0.00023463487349163002, 0.0002126378541017897, 0.00019064083471194939,
      0.00026029806277977704]
  - distribution: multivariate_normal
    central_value: *id003
    standard_deviation: [0.00017388565396489637, 0.00017092847296825182, 0.00016667985566461645, 0.00016095425155455704,
      0.00015347913523293852, 0.0001438424383044787, 0.00013138486152594432, 0.0001159265923508432,
      9.170864774577178e-05, 5.182526835319033e-05, 2.2756468517907457e-05, 6.078294069798863e-05,
      9.594226575551202e-05, 0.00012718080305061907, 0.00015324881151948253, 0.00017256884491604244,
      0.0001829820234394384, 0.00018280891947624508, 0.00016043858702679525, 9.844726335129203e-05,
      0.00017332041112486893, 0.0001707291968082009, 0.0001664954366376558, 0.00016077264579527348,
      0.00015329932899142072, 0.00014366617208814116, 0.00013121574925716942, 0.00011576934544262482,
      9.157723546524216e-05, 5.1746910610154076e-05, 2.2129928061199174e-05, 6.017249183893813e-05,
      9.535301241854728e-05, 0.00012661819957517746, 0.00015271904464287756, 0.00017207923427777172,
      0.00018254172382246365, 0.00018242715397420015, 0.00016014242714020596, 9.828332309734976e-05]
    correlation: 0.99

HFLAV D mixing 2016:
  experiment: HFLAV
  inspire: Amhis:2016xyh
  url: http://www.slac.stanford.edu/xorg/hflav/charm/CKM16/results_mix_cpv.html
  description: >
    Under the "no direct CPV" hypothesis, HFLAV performs a fit in the plane
    $x_{12}$ vs. $\phi_{12}$, which essentially results in an uncorrelated
    constraint on $x_{12}\cos\phi_{12}$ vs.
    $x_{12}\sin\phi_{12}\equiv x_{12}^\text{Im}$
  values:
    x12Im_D: 0 ± 0.0236 e-2

PDG 2017 tau:
  experiment: PDG
  inspire: Patrignani:2016xqp
  values:
    BR(tau->mununu): 17.39(4)e-2
    BR(tau->enunu):  17.82(4)e-2
    BR(tau->pinu):   10.82(5)e-2
    BR(tau->Knu):    6.96(10)e-3

PDG 2017 tau LFV:
  experiment: PDG
  inspire: Patrignani:2016xqp
  values:
    BR(tau->egamma):  < 3.3e-8 @ 90% CL
    BR(tau->mugamma): < 4.4e-8 @ 90% CL
    BR(tau->rhoe):    < 1.8e-8 @ 90% CL
    BR(tau->rhomu):   < 1.2e-8 @ 90% CL
    BR(tau->mumumu):  < 2.1e-8 @ 90% CL
    BR(tau->muee):    < 1.8e-8 @ 90% CL
#    BR(tau->phimu):   < 8.4e-8 @ 90% CL
#    BR(tau->phie):    < 3.1e-8 @ 90% CL

PDG 2017 mu LFV:
  experiment: PDG
  inspire: Patrignani:2016xqp
  values:
    BR(mu->egamma): < 4.2e-13 @ 90% CL
    BR(mu->eee):    < 1.0e-12 @ 90% CL

PDG epsp/eps:
  experiment: PDG
  inspire: Patrignani:2016xqp
  values:
    epsp/eps: 1.66 ± 0.23 e-3

BaBar B+->htaul 2012:
  experiment: BaBar
  inspire: Lees:2012zz
  values:
    BR(B+->Kmutau): 0.8 + 1.9 - 1.4 e-5
    BR(B+->Ktaumu): -0.4 + 1.4 - 0.9 e-5
    BR(B+->Ketau): 0.2 + 2.1 - 1.0 e-5
    BR(B+->Ktaue): -1.3 + 1.5 - 1.8 e-5
    BR(B+->pimutau): 0.4 + 3.1 - 2.2 e-5
    BR(B+->pitaumu): 0.0 + 2.6 - 2.0 e-5
    BR(B+->pietau): 2.8 + 2.4 - 1.9 e-5
    BR(B+->pitaue): -3.1 + 2.4 - 2.1 e-5

BaBar B->Kll LFV 2016:
  experiment: BaBar
  inspire: Aubert:2006vb
  values:
    BR(B+->Kemu): -12.1 +7.4 -5.0 ± 2.3 e-8
    BR(B+->Kmue): -2.9 +7.4 -4.4 ± 1.9 e-8
    BR(B0->K*emu): 7+ 23 - 13 ± 5 e-8
    BR(B0->K*mue): -7 + 22 - 14 ± 7 e-8
    BR(B+->K*emu): 9+ 65 - 44 ± 22 e-8
    BR(B+->K*mue): -32+ 63 - 38 ± 15 e-8

BaBar B->ll' 2008:
  experiment: BaBar
  inspire: Aubert:2008cu
  values:
    BR(B0->etau,taue): 0 +15 -10 e-6
    BR(B0->mutau,taumu): 0 +11 -7 e-6

LHCb B->ll' 2017:
  experiment: LHCb
  inspire: Aaij:2017cza
  values:
    BR(Bs->emu,mue): < 6.3e-9 @ 95% CL
    BR(B0->emu,mue): < 1.3e-9 @ 95% CL

BaBar B->pill LFV 2007:
  experiment: BaBar
  inspire: Aubert:2007mm
  values:
    BR(B+->piemu,mue): < 1.7e-7 @ 90% CL
    BR(B0->piemu,mue): < 1.4e-7 @ 90% CL<|MERGE_RESOLUTION|>--- conflicted
+++ resolved
@@ -1895,11 +1895,7 @@
   experiment: Belle
   inspire: Hamer:2015jsa
   values:
-<<<<<<< HEAD
     BR(B0->pitaunu): 1.52 ± 0.72 ± 0.13 e-4
-=======
-    BR(B0->pitaunu): 1.52 ± 0.72 e-4
->>>>>>> 105df724
 
 Belle B0->rholnu 2013 total BR:
   experiment: Belle
