--- conflicted
+++ resolved
@@ -22,11 +22,7 @@
         self.assertEqual( p.get_random(3).shape, (3,))
         self.assertEqual( p.get_random((4,5)).shape, (4,5))
         # removing dummy instances
-<<<<<<< HEAD
-        del Parameter._instances['test_m_b']
-=======
         Parameter.del_instance('m_b')
->>>>>>> 4e2ec933
 
     def test_observable_class(self):
         o = Observable( 'test_obs' )
