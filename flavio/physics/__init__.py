"""Module containing all the physics observables."""

from . import bdecays
from . import kdecays
from . import ddecays
from . import mudecays
from . import taudecays
from . import mesonmixing
from . import edms
from . import mdms
from . import neutrinos
from . import betadecays
from . import wdecays
from . import zdecays
from . import higgs
from . import scattering
from . import running
from . import eft
from . import units
from . import elements
<<<<<<< HEAD
from . import quarkonium
=======
from . import dileptons
>>>>>>> 76b561fb
<|MERGE_RESOLUTION|>--- conflicted
+++ resolved
@@ -18,8 +18,5 @@
 from . import eft
 from . import units
 from . import elements
-<<<<<<< HEAD
 from . import quarkonium
-=======
-from . import dileptons
->>>>>>> 76b561fb
+from . import dileptons