import unittest
import numpy as np
from .parameters import *
from .classes import *
from .parameters import _read_pdg_masswidth

s = 1.519267515435317e+24
ps = 1e-12*s


class TestPDG(unittest.TestCase):
    particles = _read_pdg_masswidth('data/pdg/mass_width_2015.mcd')
    def test_pdg(self):
        # check some masses
        self.assertEqual(self.particles['K*(892)+']['mass'][0], 0.89166)
        self.assertEqual(self.particles['K*(892)0']['mass'][0], 0.89581)
        self.assertEqual(self.particles['t']['mass'][0], 173.21)
        # compare B_s lifetime and errors in picoseconds to inverse width
        GammaBs = self.particles['B(s)']['width']
        self.assertAlmostEqual(1/GammaBs[0]/ps, 1.510, places=3)
        self.assertAlmostEqual(1/ps*GammaBs[1]/GammaBs[0]**2, +0.005, places=3)
        self.assertAlmostEqual(1/ps*GammaBs[2]/GammaBs[0]**2, -0.005, places=3)

class TestParameters(unittest.TestCase):
    def test_parameters(self):
<<<<<<< HEAD
        par_dict = Parameter.get_central_all()
        # parameters from the YAML file
        self.assertEqual(par_dict['alpha_s'],  0.1185)
        self.assertEqual(par_dict['Gamma12_Bs_c'],  -48.0)
        # parameters from the PDG file
        self.assertEqual(par_dict['m_W'], 80.385)
        self.assertEqual(par_dict['tau_phi'], 1/4.266e-3)
        # just check if the random values are numbers
        for par_random in Parameter.get_random_all().values():
=======
        par_dict = default_parameters.get_central_all()
        self.assertEqual(par_dict['alpha_s'],  0.1185)
        self.assertEqual(par_dict['Gamma12_Bs_c'],  -48.0)
        for par_random in default_parameters.get_random_all().values():
>>>>>>> 7de5d0bc
            self.assertIsInstance(par_random, float)

    def test_constraints_from_string(self):
        pds = constraints_from_string('1.36(34)(3) 1e-3')
        for pd in pds:
            self.assertEqual(pd.get_central(), 1.36e-3)
        self.assertEqual(pds[0].standard_deviation, 0.34e-3)
        self.assertEqual(pds[1].standard_deviation, 0.03e-3)

        pds = constraints_from_string('1.36(1.4)(3)1E5')
        for pd in pds:
            self.assertEqual(pd.get_central(), 1.36e5)
        self.assertEqual(pds[0].standard_deviation, 1.4e5)
        self.assertEqual(pds[1].standard_deviation, 0.03e5)

        pds = constraints_from_string('5(3)(2)')
        for pd in pds:
            self.assertEqual(pd.get_central(), 5.)
        self.assertEqual(pds[0].standard_deviation, 3.)
        self.assertEqual(pds[1].standard_deviation, 2.)

        pds = constraints_from_string('1.36 +- 0.34 +- 0.3 * 10^-5')
        for pd in pds:
            self.assertAlmostEqual(pd.get_central(), 1.36e-5, places=12)
        self.assertAlmostEqual(pds[0].standard_deviation, 0.34e-5, places=12)
        self.assertAlmostEqual(pds[1].standard_deviation, 0.3e-5, places=12)

        pds = constraints_from_string('1.36±0.34±0.3')
        for pd in pds:
            self.assertEqual(pd.get_central(), 1.36)
        self.assertEqual(pds[0].standard_deviation, 0.34)
        self.assertEqual(pds[1].standard_deviation, 0.3)

        pds = constraints_from_string(r'1.36 \pm 0.34 \pm 0.3')
        for pd in pds:
            self.assertEqual(pd.get_central(), 1.36)
        self.assertEqual(pds[0].standard_deviation, 0.34)
        self.assertEqual(pds[1].standard_deviation, 0.3)

        pds = constraints_from_string('5 + 0.1 - 0.2 + 0.3 - 0.5')
        for pd in pds:
            self.assertEqual(pd.get_central(), 5.)
        self.assertEqual(pds[0].left_deviation, 0.2)
        self.assertEqual(pds[0].right_deviation, 0.1)
        self.assertEqual(pds[1].left_deviation, 0.5)
        self.assertEqual(pds[1].right_deviation, 0.3)<|MERGE_RESOLUTION|>--- conflicted
+++ resolved
@@ -23,8 +23,7 @@
 
 class TestParameters(unittest.TestCase):
     def test_parameters(self):
-<<<<<<< HEAD
-        par_dict = Parameter.get_central_all()
+        par_dict = default_parameters.get_central_all()
         # parameters from the YAML file
         self.assertEqual(par_dict['alpha_s'],  0.1185)
         self.assertEqual(par_dict['Gamma12_Bs_c'],  -48.0)
@@ -33,12 +32,6 @@
         self.assertEqual(par_dict['tau_phi'], 1/4.266e-3)
         # just check if the random values are numbers
         for par_random in Parameter.get_random_all().values():
-=======
-        par_dict = default_parameters.get_central_all()
-        self.assertEqual(par_dict['alpha_s'],  0.1185)
-        self.assertEqual(par_dict['Gamma12_Bs_c'],  -48.0)
-        for par_random in default_parameters.get_random_all().values():
->>>>>>> 7de5d0bc
             self.assertIsInstance(par_random, float)
 
     def test_constraints_from_string(self):
